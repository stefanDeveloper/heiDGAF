import asyncio
import os
import queue
import sys

import aiofiles

sys.path.append(os.getcwd())
from src.base.kafka_handler import KafkaConsumeHandler
from src.base.utils import setup_config
from src.base import utils
from src.base.log_config import get_logger

logger = get_logger("src.logserver.server")

CONFIG = setup_config()
<<<<<<< HEAD
HOSTNAME = CONFIG["environment"]["logserver"]["hostname"]
PORT_IN = CONFIG["environment"]["logserver"]["port_in"]
PORT_OUT = CONFIG["environment"]["logserver"]["port_out"]
MAX_NUMBER_OF_CONNECTIONS = CONFIG["pipeline"]["stage_1"][
    "max_number_of_server_connections"
]
LISTEN_ON_TOPIC = CONFIG["pipeline"]["stage_1"]["input_kafka_topic"]
=======
HOSTNAME = CONFIG["heidgaf"]["logserver"]["hostname"]
PORT_IN = CONFIG["heidgaf"]["logserver"]["port_in"]
PORT_OUT = CONFIG["heidgaf"]["logserver"]["port_out"]
MAX_NUMBER_OF_CONNECTIONS = CONFIG["heidgaf"]["logserver"]["max_number_of_connections"]
LISTEN_ON_TOPIC = CONFIG["heidgaf"]["logserver"]["listen_on_topic"]
READ_FROM_FILE = CONFIG["heidgaf"]["logserver"]["read_from_file"]
>>>>>>> 691a7aa7


class LogServer:
    def __init__(self) -> None:
        logger.debug("Initializing LogServer...")
        self.host = None
        self.port_out = None
        self.port_in = None

        logger.debug("Validating host name...")
        self.host = utils.validate_host(HOSTNAME)
        logger.debug("Host name is valid. Validating ingoing port...")
        self.port_in = utils.validate_port(PORT_IN)
        logger.debug("Ingoing port is valid. Validating outgoing port...")
        self.port_out = utils.validate_port(PORT_OUT)
        logger.debug("Outgoing port is valid.")
        logger.debug("Initialized LogServer.")

        self.socket = None
        self.number_of_connections = 0
        self.data_queue = queue.Queue()
        self.kafka_consume_handler = KafkaConsumeHandler(topic=LISTEN_ON_TOPIC)

    async def open(self):
        logger.debug("Opening LogServer sockets...")
        logger.debug(f"Creating the sending socket on port {self.port_out}...")
        send_server = await asyncio.start_server(
            self.handle_send_logline, str(self.host), self.port_out
        )
        logger.debug(f"Creating the receiving socket on port {self.port_in}...")
        receive_server = await asyncio.start_server(
            self.handle_receive_logline, str(self.host), self.port_in
        )
        logger.info(
            "LogServer is running:\n"
            f"    ⤷  receiving on {self.host}:{self.port_in} and Kafka topic '{LISTEN_ON_TOPIC}'\n"
            f"    ⤷  sending on {self.host}:{self.port_out}"
        )

        try:
            await asyncio.gather(
                send_server.serve_forever(),
                receive_server.serve_forever(),
                self.handle_kafka_inputs(),
<<<<<<< HEAD
=======
                self.async_follow(),
>>>>>>> 691a7aa7
            )
        except KeyboardInterrupt:
            logger.debug("Stop serving...")

        send_server.close()
        receive_server.close()
        await asyncio.gather(send_server.wait_closed(), receive_server.wait_closed())
        logger.debug("Both sockets closed.")

    async def handle_connection(self, reader, writer, sending: bool):
        logger.debug(f"Handling connection with {sending=}...")
        if self.number_of_connections < MAX_NUMBER_OF_CONNECTIONS:
            logger.debug(
                f"Adding connection to {self.number_of_connections}/{MAX_NUMBER_OF_CONNECTIONS}) open "
                f"connections..."
            )
            self.number_of_connections += 1
            client_address = writer.get_extra_info("peername")
            logger.debug(f"Connection from {client_address} accepted")

            try:
                if sending:
                    logger.debug(
                        "Sending active: Calling send_logline for next available logline..."
                    )
                    await self.send_logline(writer, self.get_next_logline())
                else:
                    logger.debug("Receiving: Calling receive_logline...")
                    await self.receive_logline(reader)
            except asyncio.CancelledError:
                logger.debug("Handling cancelled.")
                pass
            finally:
                writer.close()
                await writer.wait_closed()
                self.number_of_connections -= 1
                logger.debug(f"Connection to {client_address} closed.")
        else:
            client_address = writer.get_extra_info("peername")
            logger.warning(
                f"Client connection to {client_address} denied. Max number of connections reached!"
            )
            writer.close()
            await writer.wait_closed()

    async def handle_kafka_inputs(self):
        loop = asyncio.get_running_loop()

        while True:
            key, value = await loop.run_in_executor(
                None, self.kafka_consume_handler.consume
            )
            logger.info(f"Received message via Kafka:\n    ⤷  {value}")
            self.data_queue.put(value)

    async def async_follow(self, file: str = READ_FROM_FILE):
        async with aiofiles.open(file, mode='r') as file:
            # jump to end of file
            await file.seek(0, 2)

            while True:
                lines = await file.readlines()
                if not lines:
                    await asyncio.sleep(0.1)
                    continue

                for line in lines:
                    # remove empty lines
                    cleaned_line = line.strip()
                    if not cleaned_line:
                        continue

                    logger.info(f"Extracted message from file:\n    ⤷  {cleaned_line}")
                    self.data_queue.put(cleaned_line)

    async def handle_send_logline(self, reader, writer):
        logger.debug("Calling handle_connection with sending=True...")
        await self.handle_connection(reader, writer, True)

    async def handle_receive_logline(self, reader, writer):
        logger.debug("Calling handle_connection with sending=False...")
        await self.handle_connection(reader, writer, False)

    @staticmethod
    async def send_logline(writer, logline):
        if logline:
            logger.debug(f"Sending {logline=}...")
            writer.write(logline.encode("utf-8"))
            await writer.drain()
            logger.info(f"Sent message:\n    ⤷  {logline}")
            return

        logger.debug("No logline available")

    async def receive_logline(self, reader):
        while True:
            data = await reader.read(1024)
            if not data:
                break
            received_message = data.decode()
            logger.info(f"Received message:\n    ⤷  {received_message}")
            self.data_queue.put(received_message)

    def get_next_logline(self) -> str | None:
        logger.debug("Getting next available logline...")
        if not self.data_queue.empty():
            logger.debug("Returning logline...")
            return self.data_queue.get()
        return None

    # TODO: Add a close method


def main():
    logger.info("Starting LogServer...")
    server_instance = LogServer()
    logger.debug("LogServer started. Opening sockets...")

    asyncio.run(server_instance.open())


if __name__ == "__main__":  # pragma: no cover
    main()<|MERGE_RESOLUTION|>--- conflicted
+++ resolved
@@ -14,7 +14,6 @@
 logger = get_logger("src.logserver.server")
 
 CONFIG = setup_config()
-<<<<<<< HEAD
 HOSTNAME = CONFIG["environment"]["logserver"]["hostname"]
 PORT_IN = CONFIG["environment"]["logserver"]["port_in"]
 PORT_OUT = CONFIG["environment"]["logserver"]["port_out"]
@@ -22,14 +21,7 @@
     "max_number_of_server_connections"
 ]
 LISTEN_ON_TOPIC = CONFIG["pipeline"]["stage_1"]["input_kafka_topic"]
-=======
-HOSTNAME = CONFIG["heidgaf"]["logserver"]["hostname"]
-PORT_IN = CONFIG["heidgaf"]["logserver"]["port_in"]
-PORT_OUT = CONFIG["heidgaf"]["logserver"]["port_out"]
-MAX_NUMBER_OF_CONNECTIONS = CONFIG["heidgaf"]["logserver"]["max_number_of_connections"]
-LISTEN_ON_TOPIC = CONFIG["heidgaf"]["logserver"]["listen_on_topic"]
-READ_FROM_FILE = CONFIG["heidgaf"]["logserver"]["read_from_file"]
->>>>>>> 691a7aa7
+READ_FROM_FILE = CONFIG["pipeline"]["stage_1"]["input_file"]
 
 
 class LogServer:
@@ -74,10 +66,7 @@
                 send_server.serve_forever(),
                 receive_server.serve_forever(),
                 self.handle_kafka_inputs(),
-<<<<<<< HEAD
-=======
                 self.async_follow(),
->>>>>>> 691a7aa7
             )
         except KeyboardInterrupt:
             logger.debug("Stop serving...")
