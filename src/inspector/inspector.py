<<<<<<< HEAD
import importlib
=======
import ast
from datetime import datetime
from enum import Enum, unique
>>>>>>> 2352f546
import json
import logging
import os
import sys
<<<<<<< HEAD
from datetime import datetime
=======
import importlib
import numpy as np
>>>>>>> 2352f546

import numpy as np
from streamad.util import StreamGenerator, CustomDS

sys.path.append(os.getcwd())
from src.base.utils import setup_config
from src.base.kafka_handler import (
    KafkaConsumeHandler,
    KafkaMessageFetchException,
    KafkaProduceHandler,
)
from src.base.log_config import setup_logging

setup_logging()
logger = logging.getLogger(__name__)

config = setup_config()
MODE = config["heidgaf"]["inspector"]["mode"]
ENSEMBLE = config["heidgaf"]["inspector"]["ensemble"]
MODELS = config["heidgaf"]["inspector"]["models"]
ANOMALY_THRESHOLD = config["heidgaf"]["inspector"]["anomaly_threshold"]
SCORE_THRESHOLD = config["heidgaf"]["inspector"]["score_threshold"]
TIME_TYPE = config["heidgaf"]["inspector"]["time_type"]
TIME_RANGE = config["heidgaf"]["inspector"]["time_range"]
TIMESTAMP_FORMAT = config["heidgaf"]["timestamp_format"]


VALID_UNIVARIATE_MODELS = [
    "KNNDetector",
    "SpotDetector",
    "SRDetector",
    "ZScoreDetector",
    "OCSVMDetector",
    "MadDetector",
    "SArimaDetector",
]
VALID_MULTIVARIATE_MODLS = [
    "xStreamDetector",
    "RShashDetector",
    "HSTreeDetector",
    "LodaDetector",
    "OCSVMDetector",
    "RrcfDetector",
]

VALID_ENSEMBLE_MODELS = ["WeightEnsemble", "VoteEnsemble"]


@unique
class EnsembleModels(str, Enum):
    WEIGHT = "WeightEnsemble"
    VOTE = "VoteEnsemble"


class Inspector:
    def __init__(self) -> None:
        self.key = None
        self.topic = "Collector"
        self.begin_timestamp = None
        self.end_timestamp = None
        self.messages = []
        self.anomalies = []

        logger.debug(f"Initializing Inspector...")
        logger.debug(f"Calling KafkaConsumeHandler(topic='Inspect')...")
        self.kafka_consume_handler = KafkaConsumeHandler(topic="Inspect")
        logger.debug(f"Calling KafkaProduceHandler(transactional_id='Inspect')...")
        self.kafka_produce_handler = KafkaProduceHandler(transactional_id="Inspect")
        logger.debug(f"Initialized Inspector.")

    def get_and_fill_data(self) -> None:
        """Consumes data from KafkaConsumeHandler and stores it for processing."""
        logger.debug("Getting and filling data...")
        if self.messages:
            logger.warning(
                "Inspector is busy: Not consuming new messages. Wait for the Inspector to finish the "
                "current workload."
            )
            return

        logger.debug(
            "Inspector is not busy: Calling KafkaConsumeHandler to consume new JSON messages..."
        )
        key, data = self.kafka_consume_handler.consume_and_return_object()

        if data:
            self.begin_timestamp = data.begin_timestamp
            self.end_timestamp = data.end_timestamp
            self.messages = data.data
            self.key = key

        if not self.messages:
            logger.info(
                "Received message:\n"
                f"    ⤷  Empty data field: No unfiltered data available. Belongs to subnet_id {key}."
            )
        else:
            logger.info(
                "Received message:\n"
                f"    ⤷  Contains data field of {len(self.messages)} message(s). Belongs to subnet_id {key}."
            )

        logger.debug("Received consumer message as json data.")
        logger.debug(f"(data={self.messages})")

    def clear_data(self):
        """Clears the data in the internal data structures."""
        self.messages = []
        self.anomalies = []
        self.X = []
        self.begin_timestamp = None
        self.end_timestamp = None
        logger.debug("Cleared messages and timestamps. Inspector is now available.")

    def _mean_packet_size(self, messages: list, begin_timestamp, end_timestamp):
        """Returns mean of packet size of messages between two timestamps given a time step.
        By default, 1 ms time step is applied. Time steps are adjustable by "time_type" and "time_range"
        in config.yaml.

        Args:
            messages (list): Messages from KafkaConsumeHandler.
            begin_timestamp (datetime): Begin timestamp of batch.
            end_timestamp (datetime): End timestamp of batch.

        Returns:
            numpy.ndarray: 2-D numpy.ndarray including all steps.
        """
        logger.debug("Convert timestamps to numpy datetime64")
        timestamps = np.array(
            [
                np.datetime64(datetime.strptime(item["timestamp"], TIMESTAMP_FORMAT))
                for item in messages
            ]
        )

        # Extract and convert the size values from "111b" to integers
        sizes = np.array([int(str(item["size"]).replace("b", "")) for item in messages])

        logger.debug("Sort timestamps and count occurrences")
        sorted_indices = np.argsort(timestamps)
        timestamps = timestamps[sorted_indices]
        sizes = sizes[sorted_indices]

        logger.debug("Set min_date and max_date")
        min_date = np.datetime64(begin_timestamp)
        max_date = np.datetime64(end_timestamp)

        logger.debug(
            "Generate the time range from min_date to max_date with 1ms interval"
        )
        time_range = np.arange(
            min_date,
            max_date + np.timedelta64(TIME_RANGE, TIME_TYPE),
            np.timedelta64(TIME_RANGE, TIME_TYPE),
        )

        logger.debug(
            "Initialize an array to hold counts for each timestamp in the range"
        )
        counts = np.zeros(time_range.shape, dtype=np.float64)
        size_sums = np.zeros(time_range.shape, dtype=np.float64)
        mean_sizes = np.zeros(time_range.shape, dtype=np.float64)

        # Handle empty messages.
        if len(messages) > 0:
            logger.debug(
                "Count occurrences of timestamps and fill the corresponding index in the counts array"
            )
            _, unique_indices, unique_counts = np.unique(
                timestamps, return_index=True, return_counts=True
            )

            # Sum the sizes at each unique timestamp
            for idx, count in zip(unique_indices, unique_counts):
                time_index = (
                    ((timestamps[idx] - min_date) // TIME_RANGE)
                    .astype(f"timedelta64[{TIME_TYPE}]")
                    .astype(int)
                )
                size_sums[time_index] = np.sum(sizes[idx : idx + count])
                counts[time_index] = count

            # Calculate the mean packet size for each millisecond (ignore division by zero warnings)
            with np.errstate(divide="ignore", invalid="ignore"):
                mean_sizes = np.divide(
                    size_sums, counts, out=np.zeros_like(size_sums), where=counts != 0
                )
        else:
            logger.warning("Empty messages to inspect.")

        logger.debug("Reshape into the required shape (n, 1)")
        return mean_sizes.reshape(-1, 1)

    def _count_errors(self, messages: list, begin_timestamp, end_timestamp):
        """Counts occurances of messages between two timestamps given a time step.
        By default, 1 ms time step is applied. Time steps are adjustable by "time_type" and "time_range"
        in config.yaml.

        Args:
            messages (list): Messages from KafkaConsumeHandler.
            begin_timestamp (datetime): Begin timestamp of batch.
            end_timestamp (datetime): End timestamp of batch.

        Returns:
            numpy.ndarray: 2-D numpy.ndarray including all steps.
        """
        logger.debug("Convert timestamps to numpy datetime64")
        timestamps = np.array(
            [
                np.datetime64(datetime.strptime(item["timestamp"], TIMESTAMP_FORMAT))
                for item in messages
            ]
        )

        logger.debug("Sort timestamps and count occurrences")
        sorted_indices = np.argsort(timestamps)
        timestamps = timestamps[sorted_indices]

        logger.debug("Set min_date and max_date")
        min_date = np.datetime64(begin_timestamp)
        max_date = np.datetime64(end_timestamp)

        logger.debug(
            "Generate the time range from min_date to max_date with 1ms interval"
        )
        # Adding np.timedelta adds end time to time_range
        time_range = np.arange(
            min_date,
            max_date + np.timedelta64(TIME_RANGE, TIME_TYPE),
            np.timedelta64(TIME_RANGE, TIME_TYPE),
        )

        logger.debug(
            "Initialize an array to hold counts for each timestamp in the range"
        )
        counts = np.zeros(time_range.shape, dtype=np.float64)

        # Handle empty messages.
        if len(messages) > 0:
            logger.debug(
                "Count occurrences of timestamps and fill the corresponding index in the counts array"
            )
            unique_times, _, unique_counts = np.unique(
                timestamps, return_index=True, return_counts=True
            )
            time_indices = (
                ((unique_times - min_date) // TIME_RANGE)
                .astype(f"timedelta64[{TIME_TYPE}]")
                .astype(int)
            )
            counts[time_indices] = unique_counts
        else:
            logger.warning("Empty messages to inspect.")

        logger.debug("Reshape into the required shape (n, 1)")
        return counts.reshape(-1, 1)

    def inspect(self):
        """Runs anomaly detection on given StreamAD Model on either univariate, multivariate data, or as an ensemble."""
        if len(MODELS) == 0:
            logger.warning("No model ist set!")
            raise NotImplementedError(f"No model is set!")
        match MODE:
            case "univariate":
                if len(MODELS) > 1:
                    logger.warning(
                        f"Model List longer than 1. Only the first one is taken: {MODELS[0]['model']}!"
                    )
                self._inspect_univariate(MODELS[0])
            case "multivariate":
                if len(MODELS) > 1:
                    logger.warning(
                        f"Model List longer than 1. Only the first one is taken: {MODELS[0]['model']}!"
                    )
                self._inspect_multivariate(MODELS[0])
            case "ensemble":
                self._inspect_ensemble(MODELS)
            case _:
                logger.warning(f"Mode {MODE} is not supported!")
                raise NotImplementedError(f"Mode {MODE} is not supported!")

    def _inspect_multivariate(self, model: str):
        logger.debug(f"Load Model: {model['model']} from {model['module']}.")
        if not model["model"] in VALID_MULTIVARIATE_MODLS:
            logger.error(f"Model {model} is not a valid univariate model.")
            raise NotImplementedError(f"Model {model} is not a valid univariate model.")

        module = importlib.import_module(model["module"])
        module_model = getattr(module, model["model"])
        self.model = module_model(**model["model_args"])

        logger.debug("Inspecting data...")

        X_1 = self._mean_packet_size(
            self.messages, self.begin_timestamp, self.end_timestamp
        )
        X_2 = self._count_errors(
            self.messages, self.begin_timestamp, self.end_timestamp
        )

        self.X = np.concatenate((X_1, X_2), axis=1)

        ds = CustomDS(self.X, self.X)
        stream = StreamGenerator(ds.data)

        for x in stream.iter_item():
            score = self.model.fit_score(x)
            if score != None:
                self.anomalies.append(score)
            else:
                self.anomalies.append(0)

    def _inspect_ensemble(self, models: str):
        logger.debug(f"Load Model: {ENSEMBLE['model']} from {ENSEMBLE['module']}.")
        if not ENSEMBLE["model"] in VALID_ENSEMBLE_MODELS:
            logger.error(f"Model {ENSEMBLE} is not a valid univariate model.")
            raise NotImplementedError(
                f"Model {ENSEMBLE} is not a valid univariate model."
            )

        module = importlib.import_module(ENSEMBLE["module"])
        module_model = getattr(module, ENSEMBLE["model"])
        ensemble = module_model(**ENSEMBLE["model_args"])

        self.X = self._count_errors(
            self.messages, self.begin_timestamp, self.end_timestamp
        )

        ds = CustomDS(self.X, self.X)
        stream = StreamGenerator(ds.data)

        self.model = []
        for model in models:
            logger.debug(f"Load Model: {model['model']} from {model['module']}.")
            if not model["model"] in VALID_UNIVARIATE_MODELS:
                logger.error(f"Model {models} is not a valid univariate model.")
                raise NotImplementedError(
                    f"Model {models} is not a valid univariate model."
                )

            module = importlib.import_module(model["module"])
            module_model = getattr(module, model["model"])
            self.model.append(module_model(**model["model_args"]))
        for x in stream.iter_item():
            # Fit all models in ensemble
            for models in self.model:
                models.fit_score(x)
            score = ensemble.ensemble([model for model in self.model])
            if score != None:
                self.anomalies.append(score)
            else:
                self.anomalies.append(0)

    def _inspect_univariate(self, model: str):
        """Runs anomaly detection on given StreamAD Model on univariate data.
        Errors are count in the time window and fit model to retrieve scores.

        Args:
            model (BaseDetector): StreamAD model.
            model_args (dict): Arguments passed to the StreamAD model.
        """

        logger.debug(f"Load Model: {model['model']} from {model['module']}.")
        if not model["model"] in VALID_UNIVARIATE_MODELS:
            logger.error(f"Model {model} is not a valid univariate model.")
            raise NotImplementedError(f"Model {model} is not a valid univariate model.")

        module = importlib.import_module(model["module"])
        module_model = getattr(module, model["model"])
        self.model = module_model(**model["model_args"])

        logger.debug("Inspecting data...")

        self.X = self._count_errors(
            self.messages, self.begin_timestamp, self.end_timestamp
        )

        ds = CustomDS(self.X, self.X)
        stream = StreamGenerator(ds.data)

        for x in stream.iter_item():
            score = self.model.fit_score(x)
            if score != None:
                self.anomalies.append(score)
            else:
                self.anomalies.append(0)

    def send_data(self):
        total_anomalies = np.count_nonzero(
            np.greater_equal(np.array(self.anomalies), SCORE_THRESHOLD)
        )
        if total_anomalies / len(self.X) > ANOMALY_THRESHOLD:
            logger.debug("Sending data to KafkaProduceHandler...")
            logger.info("Sending anomalies to detector for further analysation.")
            data_to_send = {
                "begin_timestamp": self.begin_timestamp.strftime(TIMESTAMP_FORMAT),
                "end_timestamp": self.end_timestamp.strftime(TIMESTAMP_FORMAT),
                "data": self.messages,
            }
            self.kafka_produce_handler.send(
                topic=self.topic,
                data=json.dumps(data_to_send),
                key=self.key,
            )


def main(one_iteration: bool = False):
    """
    Creates the :class:`Inspector` instance. Starts a loop that continuously fetches data. Actual functionality
    follows.

    Args:
        one_iteration (bool): For testing purposes: stops loop after one iteration

    Raises:
        KeyboardInterrupt: Execution interrupted by user. Closes down the :class:`LogCollector` instance.
    """
    logger.info("Starting Inspector...")
    inspector = Inspector()
    logger.info(f"Inspector is running.")

    iterations = 0

    while True:
        if one_iteration and iterations > 0:
            break
        iterations += 1

        try:
            logger.debug("Before getting and filling data")
            inspector.get_and_fill_data()
            logger.debug("After getting and filling data")
            logger.debug("Start anomaly detection")
            inspector.inspect()
            logger.debug("Send data to detector")
            inspector.send_data()
        except KafkaMessageFetchException as e:  # pragma: no cover
            logger.debug(e)
        except IOError as e:
            logger.error(e)
            raise e
        except ValueError as e:
            logger.debug(e)
        except KeyboardInterrupt:
            logger.info("Closing down Inspector...")
            break
        finally:
            inspector.clear_data()


if __name__ == "__main__":  # pragma: no cover
    main()<|MERGE_RESOLUTION|>--- conflicted
+++ resolved
@@ -1,20 +1,13 @@
-<<<<<<< HEAD
-import importlib
-=======
 import ast
 from datetime import datetime
 from enum import Enum, unique
->>>>>>> 2352f546
 import json
 import logging
 import os
 import sys
-<<<<<<< HEAD
-from datetime import datetime
-=======
 import importlib
 import numpy as np
->>>>>>> 2352f546
+
 
 import numpy as np
 from streamad.util import StreamGenerator, CustomDS
