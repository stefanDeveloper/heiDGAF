--- conflicted
+++ resolved
@@ -136,11 +136,7 @@
         self.instances_by_position = {}
         self.number_of_fields = 0
 
-<<<<<<< HEAD
         for field in LOGLINE_FIELDS:
-=======
-        for field in CONFIG["loglines"]["fields"]:
->>>>>>> 6c169812
             instance = self._create_instance_from_list_entry(field)
 
             if self.instances_by_name.get(instance.name):
