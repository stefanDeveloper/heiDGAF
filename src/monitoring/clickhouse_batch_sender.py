--- conflicted
+++ resolved
@@ -186,7 +186,6 @@
         self.tables.get(table_name).verify(data)
         self.batch.get(table_name).append(list(data.values()))
 
-<<<<<<< HEAD
         if any(isinstance(e, list) for e in data):
             if not all(isinstance(e, list) for e in data):
                 raise TypeError
@@ -196,13 +195,10 @@
         else:
             _add_element(data)
 
-        if len(self.batch) >= self.max_batch_size:
-            self.insert_all()
-=======
         if len(self.batch.get(table_name)) >= self.max_batch_size:
             self.insert(table_name)
->>>>>>> 09e5f1f4
-        elif not self.timer:
+        
+        if not self.timer:
             self._start_timer()
 
     def insert(self, table_name: str):
