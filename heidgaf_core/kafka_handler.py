# Inspired by https://github.com/confluentinc/confluent-kafka-python/blob/master/examples/eos-transactions.py

import logging
import os  # needed for Terminal execution
import sys  # needed for Terminal execution

import yaml
from confluent_kafka import KafkaError, Producer, Consumer, TopicPartition

sys.path.append(os.getcwd())  # needed for Terminal execution
from heidgaf_core.log_config import setup_logging
from heidgaf_core.config import *
from heidgaf_core.utils import kafka_delivery_report

setup_logging()
logger = logging.getLogger(__name__)


class TooManyFailedAttemptsError(Exception):
    pass


class KafkaMessageFetchException(Exception):
    pass


class KafkaHandler:
    def __init__(self):
        self.consumer = None
        self.producer = None

        with open(CONFIG_FILEPATH, 'r') as file:
            self.config = yaml.safe_load(file)

        self.brokers = ",".join(
            [f"{broker['hostname']}:{broker['port']}" for broker in self.config['kafka']['brokers']]
        )


<<<<<<< HEAD
class KafkaProduceHandler(KafkaHandler):
=======
# TODO: Test
class KafkaProducerWrapper(KafkaHandler):
>>>>>>> 37c771e5
    def __init__(self):
        super().__init__()

        conf = {
            'bootstrap.servers': self.brokers,
            'transactional.id': self.config['kafka']['producer']['transactional_id'],
        }

        try:
            self.producer = Producer(conf)
            self.producer.init_transactions()
        except KafkaError as e:
            logger.error(f"Producer initialization failed: {e}")
            raise

    def send(self, topic: str, data: str):
        self.producer.begin_transaction()
        try:
            self.producer.produce(
                topic=topic,
                key=None,  # could maybe add a key here
                value=data.encode('utf-8'),
                callback=kafka_delivery_report,
            )
            self.producer.commit_transaction()
            logger.debug(f"Transaction for {data=} committed.")
        except Exception as e:
            logger.warning(f"Transaction for {data=} failed: {e}")
            self.producer.abort_transaction()

    def close(self):
        self.producer.flush()


# TODO: Test
class KafkaConsumeHandler(KafkaHandler):
    def __init__(self, topic):
        super().__init__()

        conf = {
            'bootstrap.servers': self.brokers,
            'group.id': self.config['kafka']['consumer']['group_id'],
            'enable.auto.commit': False,
            'auto.offset.reset': 'earliest',
            'enable.partition.eof': True,
        }

        try:
            self.consumer = Consumer(conf)
            self.consumer.assign([TopicPartition(topic, 0)])
        except KafkaError as e:
            logger.error(f"Consumer initialization failed: {e}")
            raise

    def __del__(self):
        if self.consumer:
            self.consumer.close()

    def consume(self) -> tuple[str | None, str | None]:
        try:
            while True:
                msg = self.consumer.poll(timeout=1.0)
                if msg is None:
                    continue
                if msg.error():
                    if msg.error().code() == KafkaError._PARTITION_EOF:
                        continue
                    else:
                        logger.error(f"Consumer error: {msg.error()}")
                        break
                key = msg.key().decode('utf-8') if msg.key() else None
                value = msg.value().decode('utf-8') if msg.value() else None
                logger.info(f"Received message: Key={key}, Value={value}")
                self.consumer.commit(msg)
                return key, value
        except KeyboardInterrupt:
            logger.info("Shutting down Kafka Consume Handler...")
            raise KeyboardInterrupt
        except Exception as e:
            logger.error(f"Error in Kafka Consume Handler: {e}")


if __name__ == '__main__':
    producer_handler = KafkaProducerWrapper()
    producer_handler.send("test", "Test")

    consumer_handler = KafkaConsumeHandler("test")
    consumer_handler.consume()<|MERGE_RESOLUTION|>--- conflicted
+++ resolved
@@ -27,7 +27,6 @@
 class KafkaHandler:
     def __init__(self):
         self.consumer = None
-        self.producer = None
 
         with open(CONFIG_FILEPATH, 'r') as file:
             self.config = yaml.safe_load(file)
@@ -37,12 +36,8 @@
         )
 
 
-<<<<<<< HEAD
-class KafkaProduceHandler(KafkaHandler):
-=======
 # TODO: Test
 class KafkaProducerWrapper(KafkaHandler):
->>>>>>> 37c771e5
     def __init__(self):
         super().__init__()
 
