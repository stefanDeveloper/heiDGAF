import datetime
import unittest
from typing import Optional
from unittest.mock import patch, Mock

from src.monitoring.clickhouse_batch_sender import ClickHouseBatchSender, Table
<<<<<<< HEAD


class TestInit(unittest.TestCase):
    def test_successful(self):
        # Act
        with (
            patch("src.monitoring.clickhouse_batch_sender.BATCH_SIZE", 50),
            patch("src.monitoring.clickhouse_batch_sender.BATCH_TIMEOUT", 0.5),
            patch(
                "src.monitoring.clickhouse_batch_sender.CLICKHOUSE_HOSTNAME",
                "test_name",
            ),
            patch(
                "src.monitoring.clickhouse_batch_sender.clickhouse_connect"
            ) as mock_clickhouse_connect,
        ):
            sut = ClickHouseBatchSender()

        # Assert
        self.assertIsNotNone(sut.tables)
        self.assertEqual(50, sut.max_batch_size)
        self.assertEqual(0.5, sut.batch_timeout)
        self.assertIsNone(sut.timer)
        self.assertIsNotNone(sut.lock)
        self.assertEqual({key: [] for key in sut.tables}, sut.batch)
=======


class TestTable(unittest.TestCase):
    def test_verify_with_wrong_number_of_fields(self):
        # Arrange
        sut = Table(name="test_table", columns={"col1": str, "col2": int})

        # Act and Assert
        with self.assertRaises(ValueError):
            sut.verify({"col1": "value"})

    def test_verify_with_unexpected_field(self):
        # Arrange
        sut = Table(name="test_table", columns={"col1": str, "col2": int})

        # Act and Assert
        with self.assertRaises(ValueError):
            sut.verify({"col1": "value", "unexpected": 32})

    def test_verify_successful(self):
        # Arrange
        sut = Table(name="test_table", columns={"col1": str, "col2": int})

        # Act and Assert
        sut.verify({"col1": "value", "col2": 32})

    def test_verify_with_wrong_type(self):
        # Arrange
        sut = Table(name="test_table", columns={"col1": str, "col2": int})

        # Act and Assert
        with self.assertRaises(TypeError):
            sut.verify({"col1": 32, "col2": 32})

    def test_verify_with_optional_value(self):
        # Arrange
        sut = Table(name="test_table", columns={"col1": str, "col2": Optional[int]})

        # Act and Assert
        sut.verify({"col1": "value", "col2": 32})
        sut.verify({"col1": "value", "col2": None})

        with self.assertRaises(ValueError):
            sut.verify({"col1": "value"})


class TestInit(unittest.TestCase):
    @patch("src.monitoring.clickhouse_batch_sender.BATCH_SIZE", 50)
    @patch("src.monitoring.clickhouse_batch_sender.BATCH_TIMEOUT", 0.5)
    @patch("src.monitoring.clickhouse_batch_sender.CLICKHOUSE_HOSTNAME", "test_name")
    @patch("src.monitoring.clickhouse_batch_sender.clickhouse_connect")
    def test_init(self, mock_clickhouse_connect):
        # Act
        sut = ClickHouseBatchSender()

        # Assert
        self.assertEqual(50, sut.max_batch_size)
        self.assertEqual(0.5, sut.batch_timeout)
        self.assertIsNone(sut.timer)
        self.assertEqual(dict, type(sut.batch))
>>>>>>> 17af68d4

        mock_clickhouse_connect.get_client.assert_called_once_with(host="test_name")


class TestDel(unittest.TestCase):
<<<<<<< HEAD
    def setUp(self):
        with patch("src.monitoring.clickhouse_batch_sender.clickhouse_connect"):
            self.sut = ClickHouseBatchSender()
=======
    @patch("src.monitoring.clickhouse_batch_sender.clickhouse_connect")
    def test_del(self, mock_clickhouse_connect):
        # Arrange
        table_name = "test_table_name"
        column_names = ["col_1", "col_2"]
        sut = ClickHouseBatchSender()
>>>>>>> 17af68d4

    def test_del(self):
        # Act
        with patch(
            "src.monitoring.clickhouse_batch_sender.ClickHouseBatchSender.insert_all"
        ) as mock_insert_all:
            del self.sut

        # Assert
        mock_insert_all.assert_called_once()


class TestAdd(unittest.TestCase):
<<<<<<< HEAD
    def setUp(self):
        with patch("src.monitoring.clickhouse_batch_sender.clickhouse_connect"):
            self.sut = ClickHouseBatchSender()

    def test_single_list_with_starting_timer(self):
        # Arrange
        test_table_name = "test_table"
        test_data = {"value_1": 1, "value_2": 2}

        self.sut.tables = {test_table_name: Table(test_table_name, {})}
        self.sut.batch = {test_table_name: []}

        # Act
        with (
            patch("src.monitoring.clickhouse_batch_sender.Table.verify"),
            patch(
                "src.monitoring.clickhouse_batch_sender.ClickHouseBatchSender._start_timer"
            ) as mock_start_timer,
        ):
            self.sut.add(test_table_name, test_data)

        # Assert
        self.sut.batch = {test_table_name: [1, 2]}
        mock_start_timer.assert_called_once()

    def test_timer_already_started(self):
        # Arrange
        test_table_name = "test_table"
        test_data = {"value_1": 1, "value_2": 2}

        self.sut.tables = {test_table_name: Table(test_table_name, {})}
        self.sut.batch = {test_table_name: []}
        self.sut.timer = Mock()

        # Act
        with (
            patch("src.monitoring.clickhouse_batch_sender.Table.verify"),
            patch(
                "src.monitoring.clickhouse_batch_sender.ClickHouseBatchSender._start_timer"
            ) as mock_start_timer,
        ):
            self.sut.add(test_table_name, test_data)

        # Assert
        mock_start_timer.assert_not_called()

    def test_max_batch_size_reached(self):
        # Arrange
        test_table_name = "test_table"
        test_data = {"value_1": 1, "value_2": 2}

        self.sut.tables = {test_table_name: Table(test_table_name, {})}
        self.sut.batch = {test_table_name: []}
        self.sut.max_batch_size = 1

        # Act
        with (
            patch("src.monitoring.clickhouse_batch_sender.Table.verify"),
            patch(
                "src.monitoring.clickhouse_batch_sender.ClickHouseBatchSender.insert"
            ) as mock_insert,
            patch(
                "src.monitoring.clickhouse_batch_sender.ClickHouseBatchSender._start_timer"
            ),
        ):
            self.sut.add(test_table_name, test_data)

        # Assert
        mock_insert.assert_called_once_with(test_table_name)


class TestInsert(unittest.TestCase):
    def setUp(self):
        with patch("src.monitoring.clickhouse_batch_sender.clickhouse_connect"):
            self.sut = ClickHouseBatchSender()

    def test_filled_batch(self):
        # Arrange
        test_table_name = "test_table"

        self.sut.tables = {
            test_table_name: Table(test_table_name, {"col_1": str, "col_2": str})
        }
        self.sut.batch = {test_table_name: ["one", "two", "three"]}
        self.sut._client = Mock()

        # Act
        self.sut.insert(test_table_name)

        # Assert
        self.sut._client.insert.assert_called_once_with(
            test_table_name,
            ["one", "two", "three"],
            column_names=["col_1", "col_2"],
        )
        self.assertEquals([], self.sut.batch[test_table_name])

    def test_empty_batch(self):
        # Arrange
        test_table_name = "test_table"

        self.sut.tables = {
            test_table_name: Table(test_table_name, {"col_1": str, "col_2": str})
        }
        self.sut.batch = {test_table_name: []}
        self.sut._client = Mock()

        # Act
        self.sut.insert(test_table_name)

        # Assert
        self.sut._client.insert.assert_not_called()
        self.assertEquals([], self.sut.batch[test_table_name])


class TestInsertAll(unittest.TestCase):
    def setUp(self):
        with patch("src.monitoring.clickhouse_batch_sender.clickhouse_connect"):
            self.sut = ClickHouseBatchSender()
=======
    @patch("src.monitoring.clickhouse_batch_sender.Table")
    @patch("src.monitoring.clickhouse_batch_sender.ClickHouseBatchSender.insert")
    @patch("src.monitoring.clickhouse_batch_sender.ClickHouseBatchSender._start_timer")
    @patch("src.monitoring.clickhouse_batch_sender.clickhouse_connect")
    def test_add_list_of_str_successful(
        self, mock_clickhouse_connect, mock_start_timer, mock_insert, mock_table
    ):
        # Arrange
        table_name = "fill_levels"
        sut = ClickHouseBatchSender()

        now = datetime.datetime.now()
        data = {
            "timestamp": now,
            "stage": "test_stage",
            "entry_type": "test_type",
            "entry_count": 23,
        }

        # Act
        sut.add(table_name, data)

        # Assert
        self.assertEqual(
            [[now, "test_stage", "test_type", 23]], sut.batch.get(table_name)
        )

        mock_insert.assert_not_called()
        mock_start_timer.assert_called_once()

    @patch("src.monitoring.clickhouse_batch_sender.Table")
    @patch("src.monitoring.clickhouse_batch_sender.ClickHouseBatchSender.insert")
    @patch("src.monitoring.clickhouse_batch_sender.ClickHouseBatchSender._start_timer")
    @patch("src.monitoring.clickhouse_batch_sender.clickhouse_connect")
    def test_add_timer_already_started(
        self, mock_clickhouse_connect, mock_start_timer, mock_insert, mock_table
    ):
        # Arrange
        table_name = "fill_levels"
        sut = ClickHouseBatchSender()

        now = datetime.datetime.now()
        data = {
            "timestamp": now,
            "stage": "test_stage",
            "entry_type": "test_type",
            "entry_count": 23,
        }
        sut.timer = Mock()

        # Act
        sut.add(table_name, data)

        # Assert
        self.assertEqual(
            [[now, "test_stage", "test_type", 23]], sut.batch.get(table_name)
        )

        mock_insert.assert_not_called()
        mock_start_timer.assert_not_called()

    @patch("src.monitoring.clickhouse_batch_sender.Table")
    @patch("src.monitoring.clickhouse_batch_sender.ClickHouseBatchSender.insert")
    @patch("src.monitoring.clickhouse_batch_sender.ClickHouseBatchSender._start_timer")
    @patch("src.monitoring.clickhouse_batch_sender.clickhouse_connect")
    def test_add_max_size_reached_and_timer_already_started(
        self, mock_clickhouse_connect, mock_start_timer, mock_insert, mock_table
    ):
        # Arrange
        table_name = "fill_levels"
        sut = ClickHouseBatchSender()

        now = datetime.datetime.now()
        data = {
            "timestamp": now,
            "stage": "test_stage",
            "entry_type": "test_type",
            "entry_count": 23,
        }
        sut.timer = Mock()
        sut.max_batch_size = 1

        # Act
        sut.add(table_name, data)

        # Assert
        self.assertEqual(
            [[now, "test_stage", "test_type", 23]], sut.batch.get(table_name)
        )

        mock_insert.assert_called_once()
        mock_start_timer.assert_not_called()


class TestInsertAll(unittest.TestCase):
    @patch("src.monitoring.clickhouse_batch_sender.clickhouse_connect")
    def test_insert_all(self, mock_clickhouse_connect):
        # Arrange
        table_name = "fill_levels"
        sut = ClickHouseBatchSender()
        sut._client = Mock()
        first = datetime.datetime.now()
        second = datetime.datetime.now()
        sut.batch[table_name] = [
            [first, "test_stage", "test_type", 23],
            [second, "test_stage", "test_type", 24],
        ]

        # Act
        sut.insert_all()

        # Assert
        self.assertEqual([], sut.batch.get(table_name))
        self.assertIsNone(sut.timer)

        sut._client.insert.assert_called_once_with(
            table_name,
            [
                [first, "test_stage", "test_type", 23],
                [second, "test_stage", "test_type", 24],
            ],
            column_names=["timestamp", "stage", "entry_type", "entry_count"],
        )
>>>>>>> 17af68d4

    def test_successful(self):
        # Arrange
<<<<<<< HEAD
        test_table_name_1 = "test_table_1"
        test_table_name_2 = "test_table_2"

        self.sut.tables = {
            test_table_name_1: Table(test_table_name_1, {}),
            test_table_name_2: Table(test_table_name_2, {}),
        }
        self.sut.batch = {test_table_name_1: [1, 2, 3], test_table_name_2: [4, 5]}
        self.sut.timer = Mock()
=======
        table_name = "fill_levels"
        sut = ClickHouseBatchSender()
        sut._client = Mock()
        sut.timer = Mock()
        first = datetime.datetime.now()
        second = datetime.datetime.now()
        sut.batch[table_name] = [
            [first, "test_stage", "test_type", 23],
            [second, "test_stage", "test_type", 24],
        ]
>>>>>>> 17af68d4

        # Act
        with patch(
            "src.monitoring.clickhouse_batch_sender.ClickHouseBatchSender.insert"
        ) as mock_insert:
            self.sut.insert_all()

        # Assert
<<<<<<< HEAD
        mock_insert.assert_any_call(test_table_name_1)
        mock_insert.assert_any_call(test_table_name_2)
=======
        self.assertEqual([], sut.batch.get(table_name))
        self.assertIsNone(sut.timer)

        sut._client.insert.assert_called_once_with(
            table_name,
            [
                [first, "test_stage", "test_type", 23],
                [second, "test_stage", "test_type", 24],
            ],
            column_names=["timestamp", "stage", "entry_type", "entry_count"],
        )
>>>>>>> 17af68d4


class TestStartTimer(unittest.TestCase):
    def setUp(self):
        with patch("src.monitoring.clickhouse_batch_sender.clickhouse_connect"):
            self.sut = ClickHouseBatchSender()

    def test_without_existing_timer(self):
        # Arrange
<<<<<<< HEAD
        self.sut.timer = None
=======
        sut = ClickHouseBatchSender()
>>>>>>> 17af68d4

        # Act
        with (
            patch("src.monitoring.clickhouse_batch_sender.Timer") as mock_timer,
            patch("src.monitoring.clickhouse_batch_sender.BATCH_TIMEOUT", 5),
            patch(
                "src.monitoring.clickhouse_batch_sender.ClickHouseBatchSender.insert_all"
            ) as mock_insert_all,
        ):
            self.sut._start_timer()

        # Assert
        mock_timer.assert_called_once_with(5, mock_insert_all)
        # noinspection PyUnresolvedReferences
        self.sut.timer.start.assert_called_once()

    def test_with_existing_timer(self):
        # Arrange
<<<<<<< HEAD
        self.sut.timer = Mock()
=======
        sut = ClickHouseBatchSender()
        sut.timer = mock_timer
>>>>>>> 17af68d4

        # Act
        with (
            patch("src.monitoring.clickhouse_batch_sender.Timer") as mock_timer,
            patch("src.monitoring.clickhouse_batch_sender.BATCH_TIMEOUT", 5),
            patch(
                "src.monitoring.clickhouse_batch_sender.ClickHouseBatchSender.insert_all"
            ) as mock_insert_all,
            patch.object(self.sut.timer, "cancel") as mock_cancel,
        ):
            self.sut._start_timer()

        # Assert
        mock_cancel.assert_called_once()
        mock_timer.assert_called_once_with(5, mock_insert_all)
        # noinspection PyUnresolvedReferences
        self.sut.timer.start.assert_called_once()<|MERGE_RESOLUTION|>--- conflicted
+++ resolved
@@ -4,7 +4,50 @@
 from unittest.mock import patch, Mock
 
 from src.monitoring.clickhouse_batch_sender import ClickHouseBatchSender, Table
-<<<<<<< HEAD
+
+
+class TestTable(unittest.TestCase):
+    def test_verify_with_wrong_number_of_fields(self):
+        # Arrange
+        sut = Table(name="test_table", columns={"col1": str, "col2": int})
+
+        # Act and Assert
+        with self.assertRaises(ValueError):
+            sut.verify({"col1": "value"})
+
+    def test_verify_with_unexpected_field(self):
+        # Arrange
+        sut = Table(name="test_table", columns={"col1": str, "col2": int})
+
+        # Act and Assert
+        with self.assertRaises(ValueError):
+            sut.verify({"col1": "value", "unexpected": 32})
+
+    def test_verify_successful(self):
+        # Arrange
+        sut = Table(name="test_table", columns={"col1": str, "col2": int})
+
+        # Act and Assert
+        sut.verify({"col1": "value", "col2": 32})
+
+    def test_verify_with_wrong_type(self):
+        # Arrange
+        sut = Table(name="test_table", columns={"col1": str, "col2": int})
+
+        # Act and Assert
+        with self.assertRaises(TypeError):
+            sut.verify({"col1": 32, "col2": 32})
+
+    def test_verify_with_optional_value(self):
+        # Arrange
+        sut = Table(name="test_table", columns={"col1": str, "col2": Optional[int]})
+
+        # Act and Assert
+        sut.verify({"col1": "value", "col2": 32})
+        sut.verify({"col1": "value", "col2": None})
+
+        with self.assertRaises(ValueError):
+            sut.verify({"col1": "value"})
 
 
 class TestInit(unittest.TestCase):
@@ -30,85 +73,12 @@
         self.assertIsNone(sut.timer)
         self.assertIsNotNone(sut.lock)
         self.assertEqual({key: [] for key in sut.tables}, sut.batch)
-=======
-
-
-class TestTable(unittest.TestCase):
-    def test_verify_with_wrong_number_of_fields(self):
-        # Arrange
-        sut = Table(name="test_table", columns={"col1": str, "col2": int})
-
-        # Act and Assert
-        with self.assertRaises(ValueError):
-            sut.verify({"col1": "value"})
-
-    def test_verify_with_unexpected_field(self):
-        # Arrange
-        sut = Table(name="test_table", columns={"col1": str, "col2": int})
-
-        # Act and Assert
-        with self.assertRaises(ValueError):
-            sut.verify({"col1": "value", "unexpected": 32})
-
-    def test_verify_successful(self):
-        # Arrange
-        sut = Table(name="test_table", columns={"col1": str, "col2": int})
-
-        # Act and Assert
-        sut.verify({"col1": "value", "col2": 32})
-
-    def test_verify_with_wrong_type(self):
-        # Arrange
-        sut = Table(name="test_table", columns={"col1": str, "col2": int})
-
-        # Act and Assert
-        with self.assertRaises(TypeError):
-            sut.verify({"col1": 32, "col2": 32})
-
-    def test_verify_with_optional_value(self):
-        # Arrange
-        sut = Table(name="test_table", columns={"col1": str, "col2": Optional[int]})
-
-        # Act and Assert
-        sut.verify({"col1": "value", "col2": 32})
-        sut.verify({"col1": "value", "col2": None})
-
-        with self.assertRaises(ValueError):
-            sut.verify({"col1": "value"})
-
-
-class TestInit(unittest.TestCase):
-    @patch("src.monitoring.clickhouse_batch_sender.BATCH_SIZE", 50)
-    @patch("src.monitoring.clickhouse_batch_sender.BATCH_TIMEOUT", 0.5)
-    @patch("src.monitoring.clickhouse_batch_sender.CLICKHOUSE_HOSTNAME", "test_name")
-    @patch("src.monitoring.clickhouse_batch_sender.clickhouse_connect")
-    def test_init(self, mock_clickhouse_connect):
-        # Act
-        sut = ClickHouseBatchSender()
-
-        # Assert
-        self.assertEqual(50, sut.max_batch_size)
-        self.assertEqual(0.5, sut.batch_timeout)
-        self.assertIsNone(sut.timer)
-        self.assertEqual(dict, type(sut.batch))
->>>>>>> 17af68d4
-
-        mock_clickhouse_connect.get_client.assert_called_once_with(host="test_name")
 
 
 class TestDel(unittest.TestCase):
-<<<<<<< HEAD
-    def setUp(self):
-        with patch("src.monitoring.clickhouse_batch_sender.clickhouse_connect"):
-            self.sut = ClickHouseBatchSender()
-=======
-    @patch("src.monitoring.clickhouse_batch_sender.clickhouse_connect")
-    def test_del(self, mock_clickhouse_connect):
-        # Arrange
-        table_name = "test_table_name"
-        column_names = ["col_1", "col_2"]
-        sut = ClickHouseBatchSender()
->>>>>>> 17af68d4
+    def setUp(self):
+        with patch("src.monitoring.clickhouse_batch_sender.clickhouse_connect"):
+            self.sut = ClickHouseBatchSender()
 
     def test_del(self):
         # Act
@@ -122,7 +92,6 @@
 
 
 class TestAdd(unittest.TestCase):
-<<<<<<< HEAD
     def setUp(self):
         with patch("src.monitoring.clickhouse_batch_sender.clickhouse_connect"):
             self.sut = ClickHouseBatchSender()
@@ -242,135 +211,9 @@
     def setUp(self):
         with patch("src.monitoring.clickhouse_batch_sender.clickhouse_connect"):
             self.sut = ClickHouseBatchSender()
-=======
-    @patch("src.monitoring.clickhouse_batch_sender.Table")
-    @patch("src.monitoring.clickhouse_batch_sender.ClickHouseBatchSender.insert")
-    @patch("src.monitoring.clickhouse_batch_sender.ClickHouseBatchSender._start_timer")
-    @patch("src.monitoring.clickhouse_batch_sender.clickhouse_connect")
-    def test_add_list_of_str_successful(
-        self, mock_clickhouse_connect, mock_start_timer, mock_insert, mock_table
-    ):
-        # Arrange
-        table_name = "fill_levels"
-        sut = ClickHouseBatchSender()
-
-        now = datetime.datetime.now()
-        data = {
-            "timestamp": now,
-            "stage": "test_stage",
-            "entry_type": "test_type",
-            "entry_count": 23,
-        }
-
-        # Act
-        sut.add(table_name, data)
-
-        # Assert
-        self.assertEqual(
-            [[now, "test_stage", "test_type", 23]], sut.batch.get(table_name)
-        )
-
-        mock_insert.assert_not_called()
-        mock_start_timer.assert_called_once()
-
-    @patch("src.monitoring.clickhouse_batch_sender.Table")
-    @patch("src.monitoring.clickhouse_batch_sender.ClickHouseBatchSender.insert")
-    @patch("src.monitoring.clickhouse_batch_sender.ClickHouseBatchSender._start_timer")
-    @patch("src.monitoring.clickhouse_batch_sender.clickhouse_connect")
-    def test_add_timer_already_started(
-        self, mock_clickhouse_connect, mock_start_timer, mock_insert, mock_table
-    ):
-        # Arrange
-        table_name = "fill_levels"
-        sut = ClickHouseBatchSender()
-
-        now = datetime.datetime.now()
-        data = {
-            "timestamp": now,
-            "stage": "test_stage",
-            "entry_type": "test_type",
-            "entry_count": 23,
-        }
-        sut.timer = Mock()
-
-        # Act
-        sut.add(table_name, data)
-
-        # Assert
-        self.assertEqual(
-            [[now, "test_stage", "test_type", 23]], sut.batch.get(table_name)
-        )
-
-        mock_insert.assert_not_called()
-        mock_start_timer.assert_not_called()
-
-    @patch("src.monitoring.clickhouse_batch_sender.Table")
-    @patch("src.monitoring.clickhouse_batch_sender.ClickHouseBatchSender.insert")
-    @patch("src.monitoring.clickhouse_batch_sender.ClickHouseBatchSender._start_timer")
-    @patch("src.monitoring.clickhouse_batch_sender.clickhouse_connect")
-    def test_add_max_size_reached_and_timer_already_started(
-        self, mock_clickhouse_connect, mock_start_timer, mock_insert, mock_table
-    ):
-        # Arrange
-        table_name = "fill_levels"
-        sut = ClickHouseBatchSender()
-
-        now = datetime.datetime.now()
-        data = {
-            "timestamp": now,
-            "stage": "test_stage",
-            "entry_type": "test_type",
-            "entry_count": 23,
-        }
-        sut.timer = Mock()
-        sut.max_batch_size = 1
-
-        # Act
-        sut.add(table_name, data)
-
-        # Assert
-        self.assertEqual(
-            [[now, "test_stage", "test_type", 23]], sut.batch.get(table_name)
-        )
-
-        mock_insert.assert_called_once()
-        mock_start_timer.assert_not_called()
-
-
-class TestInsertAll(unittest.TestCase):
-    @patch("src.monitoring.clickhouse_batch_sender.clickhouse_connect")
-    def test_insert_all(self, mock_clickhouse_connect):
-        # Arrange
-        table_name = "fill_levels"
-        sut = ClickHouseBatchSender()
-        sut._client = Mock()
-        first = datetime.datetime.now()
-        second = datetime.datetime.now()
-        sut.batch[table_name] = [
-            [first, "test_stage", "test_type", 23],
-            [second, "test_stage", "test_type", 24],
-        ]
-
-        # Act
-        sut.insert_all()
-
-        # Assert
-        self.assertEqual([], sut.batch.get(table_name))
-        self.assertIsNone(sut.timer)
-
-        sut._client.insert.assert_called_once_with(
-            table_name,
-            [
-                [first, "test_stage", "test_type", 23],
-                [second, "test_stage", "test_type", 24],
-            ],
-            column_names=["timestamp", "stage", "entry_type", "entry_count"],
-        )
->>>>>>> 17af68d4
 
     def test_successful(self):
         # Arrange
-<<<<<<< HEAD
         test_table_name_1 = "test_table_1"
         test_table_name_2 = "test_table_2"
 
@@ -380,18 +223,6 @@
         }
         self.sut.batch = {test_table_name_1: [1, 2, 3], test_table_name_2: [4, 5]}
         self.sut.timer = Mock()
-=======
-        table_name = "fill_levels"
-        sut = ClickHouseBatchSender()
-        sut._client = Mock()
-        sut.timer = Mock()
-        first = datetime.datetime.now()
-        second = datetime.datetime.now()
-        sut.batch[table_name] = [
-            [first, "test_stage", "test_type", 23],
-            [second, "test_stage", "test_type", 24],
-        ]
->>>>>>> 17af68d4
 
         # Act
         with patch(
@@ -400,22 +231,9 @@
             self.sut.insert_all()
 
         # Assert
-<<<<<<< HEAD
+
         mock_insert.assert_any_call(test_table_name_1)
         mock_insert.assert_any_call(test_table_name_2)
-=======
-        self.assertEqual([], sut.batch.get(table_name))
-        self.assertIsNone(sut.timer)
-
-        sut._client.insert.assert_called_once_with(
-            table_name,
-            [
-                [first, "test_stage", "test_type", 23],
-                [second, "test_stage", "test_type", 24],
-            ],
-            column_names=["timestamp", "stage", "entry_type", "entry_count"],
-        )
->>>>>>> 17af68d4
 
 
 class TestStartTimer(unittest.TestCase):
@@ -425,11 +243,7 @@
 
     def test_without_existing_timer(self):
         # Arrange
-<<<<<<< HEAD
         self.sut.timer = None
-=======
-        sut = ClickHouseBatchSender()
->>>>>>> 17af68d4
 
         # Act
         with (
@@ -448,12 +262,7 @@
 
     def test_with_existing_timer(self):
         # Arrange
-<<<<<<< HEAD
         self.sut.timer = Mock()
-=======
-        sut = ClickHouseBatchSender()
-        sut.timer = mock_timer
->>>>>>> 17af68d4
 
         # Act
         with (
