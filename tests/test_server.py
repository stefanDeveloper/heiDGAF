import asyncio
import unittest
from ipaddress import IPv4Address, IPv6Address
from unittest.mock import AsyncMock, MagicMock, patch

from src.logserver.server import LogServer, main

LOG_SERVER_IP_ADDR = "192.168.0.1"
LOG_SERVER_PORT_IN = 9998
LOG_SERVER_PORT_OUT = 9999


class TestInit(unittest.TestCase):
    @patch("src.logserver.server.HOSTNAME", "127.0.0.1")
    @patch("src.logserver.server.PORT_IN", 7777)
    @patch("src.logserver.server.PORT_OUT", 8888)
    @patch("src.logserver.server.LISTEN_ON_TOPIC", "test_topic")
    @patch("src.logserver.server.KafkaConsumeHandler")
    def test_valid_init_ipv4(self, mock_kafka_consume_handler):
        mock_kafka_consume_handler_instance = MagicMock()
        mock_kafka_consume_handler.return_value = mock_kafka_consume_handler_instance

        sut = LogServer()
        self.assertEqual(IPv4Address("127.0.0.1"), sut.host)
        self.assertEqual(7777, sut.port_in)
        self.assertEqual(8888, sut.port_out)
        self.assertTrue(sut.data_queue.empty())
        self.assertEqual(0, sut.number_of_connections)
        self.assertEqual(mock_kafka_consume_handler_instance, sut.kafka_consume_handler)
        mock_kafka_consume_handler.assert_called_once_with(topic="test_topic")

    @patch("src.logserver.server.HOSTNAME", "fe80::1")
    @patch("src.logserver.server.PORT_IN", 7777)
    @patch("src.logserver.server.PORT_OUT", 8888)
    @patch("src.logserver.server.LISTEN_ON_TOPIC", "test_topic")
    @patch("src.logserver.server.KafkaConsumeHandler")
    def test_valid_init_ipv6(self, mock_kafka_consume_handler):
        mock_kafka_consume_handler_instance = MagicMock()
        mock_kafka_consume_handler.return_value = mock_kafka_consume_handler_instance

        sut = LogServer()
        self.assertEqual(IPv6Address("fe80::1"), sut.host)
        self.assertEqual(7777, sut.port_in)
        self.assertEqual(8888, sut.port_out)
        self.assertTrue(sut.data_queue.empty())
        self.assertEqual(0, sut.number_of_connections)
        self.assertEqual(mock_kafka_consume_handler_instance, sut.kafka_consume_handler)
        mock_kafka_consume_handler.assert_called_once_with(topic="test_topic")

    @patch("src.logserver.server.HOSTNAME", "256.256.256.256")
    @patch("src.logserver.server.PORT_IN", 7777)
    @patch("src.logserver.server.PORT_OUT", 8888)
    @patch("src.logserver.server.LISTEN_ON_TOPIC", "test_topic")
    @patch("src.logserver.server.KafkaConsumeHandler")
    def test_invalid_init_with_invalid_host(self, mock_kafka_consume_handler):
        mock_kafka_consume_handler_instance = MagicMock()
        mock_kafka_consume_handler.return_value = mock_kafka_consume_handler_instance

        with self.assertRaises(ValueError):
            LogServer()

        mock_kafka_consume_handler.assert_not_called()


class TestOpen(unittest.IsolatedAsyncioTestCase):
    @patch('src.logserver.server.logger')
    @patch("src.logserver.server.HOSTNAME", "127.0.0.1")
    @patch("src.logserver.server.PORT_IN", 1234)
    @patch("src.logserver.server.PORT_OUT", 5678)
<<<<<<< HEAD
    async def test_open(self, mock_logger):
=======
    @patch("src.logserver.server.LogServer.handle_kafka_inputs")
    @patch("src.logserver.server.KafkaConsumeHandler")
    async def test_open(self, mock_kafka_consume_handler, mock_handle_kafka):
>>>>>>> 56ffd324
        # Arrange
        sut = LogServer()

        with patch('asyncio.start_server', new_callable=AsyncMock) as mock_start_server:
            mock_send_server = MagicMock()
            mock_receive_server = MagicMock()

            mock_start_server.side_effect = [mock_send_server, mock_receive_server]

            mock_send_server.serve_forever = AsyncMock()
            mock_receive_server.serve_forever = AsyncMock()
            mock_send_server.wait_closed = AsyncMock()
            mock_receive_server.wait_closed = AsyncMock()

            # Act
            await sut.open()

            # Assert
            mock_start_server.assert_any_call(
                sut.handle_send_logline, '127.0.0.1', 5678
            )
            mock_start_server.assert_any_call(
                sut.handle_receive_logline, '127.0.0.1', 1234
            )
            mock_send_server.serve_forever.assert_awaited_once()
            mock_receive_server.serve_forever.assert_awaited_once()
            mock_send_server.close.assert_called_once()
            mock_receive_server.close.assert_called_once()
            mock_send_server.wait_closed.assert_awaited_once()
            mock_receive_server.wait_closed.assert_awaited_once()
            mock_handle_kafka.assert_called_once()

    @patch('src.logserver.server.logger')
    @patch("src.logserver.server.HOSTNAME", "127.0.0.1")
    @patch("src.logserver.server.PORT_IN", 1234)
    @patch("src.logserver.server.PORT_OUT", 5678)
    async def test_open_keyboard_interrupt(self, mock_logger):
        # Arrange
        sut = LogServer()

        with patch('asyncio.start_server', new_callable=AsyncMock) as mock_start_server:
            mock_send_server = MagicMock()
            mock_receive_server = MagicMock()

            mock_start_server.side_effect = [mock_send_server, mock_receive_server]

            mock_send_server.serve_forever.side_effect = KeyboardInterrupt
            mock_receive_server.serve_forever = AsyncMock()
            mock_send_server.wait_closed = AsyncMock()
            mock_receive_server.wait_closed = AsyncMock()

            # Act & Assert
            await sut.open()

            # Additional Assertions
            mock_send_server.close.assert_called_once()
            mock_receive_server.close.assert_called_once()
            mock_send_server.wait_closed.assert_awaited_once()
            mock_receive_server.wait_closed.assert_awaited_once()


class TestHandleConnection(unittest.IsolatedAsyncioTestCase):
    async def test_handle_connection_sending(self):
        server_instance = LogServer()
        server_instance.send_logline = AsyncMock()
        server_instance.get_next_logline = MagicMock(return_value="test logline")

        reader = AsyncMock()
        writer = AsyncMock()
        writer.get_extra_info = MagicMock(return_value="test_address")

        await server_instance.handle_connection(reader, writer, sending=True)

        server_instance.send_logline.assert_awaited_once_with(writer, "test logline")
        writer.close.assert_called_once()
        writer.wait_closed.assert_awaited_once()
        self.assertEqual(0, server_instance.number_of_connections)

    async def test_handle_connection_receiving(self):
        server_instance = LogServer()
        server_instance.receive_logline = AsyncMock()

        reader = AsyncMock()
        writer = AsyncMock()
        writer.get_extra_info = MagicMock(return_value="test_address")

        await server_instance.handle_connection(reader, writer, sending=False)

        server_instance.receive_logline.assert_awaited_once_with(reader)
        writer.close.assert_called_once()
        writer.wait_closed.assert_awaited_once()
        self.assertEqual(0, server_instance.number_of_connections)

    async def test_handle_connection_rejected(self):
        server_instance = LogServer()
        server_instance.number_of_connections = 5

        reader = AsyncMock()
        writer = AsyncMock()
        writer.get_extra_info = MagicMock(return_value="test_address")

        await server_instance.handle_connection(reader, writer, sending=True)

        writer.close.assert_called_once()
        writer.wait_closed.assert_awaited_once()
        self.assertEqual(
            5, server_instance.number_of_connections
        )

    async def test_handle_connection_increases_and_decreases_connections(self):
        server_instance = LogServer()
        server_instance.send_logline = AsyncMock()
        server_instance.get_next_logline = MagicMock(return_value="test logline")
        server_instance.number_of_connections = 3

        reader = AsyncMock()
        writer = AsyncMock()
        writer.get_extra_info = MagicMock(return_value="test_address")

        await server_instance.handle_connection(reader, writer, sending=True)

        self.assertEqual(3, server_instance.number_of_connections)

    async def test_handle_connection_cancelled_error(self):
        server_instance = LogServer()
        server_instance.send_logline = AsyncMock(side_effect=asyncio.CancelledError)
        server_instance.get_next_logline = MagicMock(return_value="test logline")

        reader = AsyncMock()
        writer = AsyncMock()
        writer.get_extra_info = MagicMock(return_value="test_address")

        await server_instance.handle_connection(reader, writer, sending=True)

        server_instance.send_logline.assert_awaited_once_with(writer, "test logline")
        writer.close.assert_called_once()
        writer.wait_closed.assert_awaited_once()
        self.assertEqual(0, server_instance.number_of_connections)

    @patch('src.logserver.server.logger')
    @patch("src.logserver.server.MAX_NUMBER_OF_CONNECTIONS", 7)
    async def test_handle_connection_rejects_additional_connections(self, mock_logger):
        server_instance = LogServer()
        server_instance.number_of_connections = 7

        reader = AsyncMock()
        writer = AsyncMock()
        writer.get_extra_info = MagicMock(return_value="test_address")

        await server_instance.handle_connection(reader, writer, sending=True)

        writer.close.assert_called_once()
        writer.wait_closed.assert_awaited_once()
        self.assertEqual(
            7, server_instance.number_of_connections
        )


class TestHandleKafkaInputs(unittest.IsolatedAsyncioTestCase):
    async def asyncSetUp(self):
        self.sut = LogServer()
        self.sut.kafka_consume_handler = AsyncMock()
        self.sut.data_queue = MagicMock()

    @patch('asyncio.get_running_loop')
    async def test_handle_kafka_inputs(self, mock_get_running_loop):
        mock_loop = AsyncMock()
        mock_get_running_loop.return_value = mock_loop
        self.sut.kafka_consume_handler.consume.return_value = ('key1', 'value1')

        mock_loop.run_in_executor.side_effect = [('key1', 'value1'), asyncio.CancelledError()]

        with self.assertRaises(asyncio.CancelledError):
            await self.sut.handle_kafka_inputs()

        self.sut.data_queue.put.assert_called_once_with('value1')


class TestHandleSendLogline(unittest.IsolatedAsyncioTestCase):
    async def test_handle_send_logline(self):
        server_instance = LogServer()
        server_instance.handle_connection = AsyncMock()

        reader = AsyncMock()
        writer = AsyncMock()

        await server_instance.handle_send_logline(reader, writer)

        server_instance.handle_connection.assert_awaited_once_with(reader, writer, True)


class TestHandleReceiveLogline(unittest.IsolatedAsyncioTestCase):
    async def test_handle_receive_logline(self):
        server_instance = LogServer()
        server_instance.handle_connection = AsyncMock()

        reader = AsyncMock()
        writer = AsyncMock()

        await server_instance.handle_receive_logline(reader, writer)

        server_instance.handle_connection.assert_awaited_once_with(
            reader, writer, False
        )


class TestSendLogline(unittest.IsolatedAsyncioTestCase):
    @patch('src.logserver.server.logger')
    async def test_send_logline_with_logline(self, mock_logger):
        server_instance = LogServer()
        writer = AsyncMock()
        logline = "Test logline"

        await server_instance.send_logline(writer, logline)

        writer.write.assert_called_once_with(logline.encode("utf-8"))
        writer.drain.assert_called_once()

    async def test_send_logline_no_logline(self):
        server_instance = LogServer()
        writer = AsyncMock()
        logline = ""

        await server_instance.send_logline(writer, logline)

        writer.write.assert_not_called()
        writer.drain.assert_not_called()


class TestReceiveLogline(unittest.IsolatedAsyncioTestCase):
    @patch('src.logserver.server.logger')
    async def test_receive_logline(self, mock_logger):
        reader = AsyncMock()
        data_queue = MagicMock()
        server_instance = LogServer()
        server_instance.data_queue = data_queue

        reader.read = AsyncMock(side_effect=[b"Test message 1", b"Test message 2", b""])

        receive_task = asyncio.create_task(server_instance.receive_logline(reader))
        await receive_task

        data_queue.put.assert_any_call("Test message 1")
        data_queue.put.assert_any_call("Test message 2")

        self.assertEqual(data_queue.put.call_count, 2)


class TestGetNextLogline(unittest.TestCase):
    def test_valid(self):
        server_instance = LogServer()
        server_instance.data_queue.put("Element 1")
        server_instance.data_queue.put("Element 2")

        self.assertEqual("Element 1", server_instance.get_next_logline())
        self.assertEqual("Element 2", server_instance.get_next_logline())

    def test_valid_from_empty_queue(self):
        server_instance = LogServer()
        self.assertIsNone(server_instance.get_next_logline())


class TestMainFunction(unittest.TestCase):
    @patch('src.logserver.server.logger')
    @patch('src.logserver.server.asyncio.run')
    @patch('src.logserver.server.LogServer')
    def test_main(self, mock_log_server_class, mock_asyncio_run, mock_logger):
        # Arrange
        mock_server_instance = MagicMock()
        mock_log_server_class.return_value = mock_server_instance

        # Act
        main()

        # Assert
        mock_log_server_class.assert_called_once()
        mock_server_instance.open.assert_called_once()
        mock_asyncio_run.assert_called_once_with(mock_server_instance.open())


if __name__ == "__main__":
    unittest.main()<|MERGE_RESOLUTION|>--- conflicted
+++ resolved
@@ -67,13 +67,9 @@
     @patch("src.logserver.server.HOSTNAME", "127.0.0.1")
     @patch("src.logserver.server.PORT_IN", 1234)
     @patch("src.logserver.server.PORT_OUT", 5678)
-<<<<<<< HEAD
-    async def test_open(self, mock_logger):
-=======
     @patch("src.logserver.server.LogServer.handle_kafka_inputs")
     @patch("src.logserver.server.KafkaConsumeHandler")
-    async def test_open(self, mock_kafka_consume_handler, mock_handle_kafka):
->>>>>>> 56ffd324
+    async def test_open(self, mock_kafka_consume_handler, mock_handle_kafka, mock_logger):
         # Arrange
         sut = LogServer()
 
