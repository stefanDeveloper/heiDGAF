import os
import tempfile
import unittest
import uuid
from datetime import datetime, timedelta
from unittest.mock import MagicMock, patch, mock_open

from requests import HTTPError

from src.base.data_classes.batch import Batch
from src.detector.detector import DetectorBase, WrongChecksum
from src.base.kafka_handler import KafkaMessageFetchException

MINIMAL_DETECTOR_CONFIG={
    "name": "test-detector",
      "detector_module_name": "test_detector",
      "detector_class_name": "TestDetector",
      "model": "rf",
      "checksum": "ba1f718179191348fe2abd51644d76191d42a5d967c6844feb3371b6f798bf06",
      "base_url": "https://heibox.uni-heidelberg.de/d/0d5cbcbe16cd46a58021/",
      "threshold": "0.005",
      "inspector_name": "no_inspector",
}


class TestDetector(DetectorBase):
    """
        Testclass that does not take any action to not dialute the tests
    """
    def __init__(self, detector_config, consume_topic) -> None:
        self.model_base_url = detector_config["base_url"]
        super().__init__(consume_topic=consume_topic,detector_config=detector_config)

    def get_model_download_url(self):
        return f"{self.model_base_url}/files/?p=%2F{self.model}_{self.checksum}.pickle&dl=1"
     
    def predict(self, message):
        pass    

DEFAULT_DATA = {
    "client_ip": "192.168.0.167",
    "dns_ip": "10.10.0.10",
    "response_ip": "252.79.173.222",
    "timestamp": "",
    "status": "NXDOMAIN",
    "domain_name": "IF356gEnJHPdRxnkDId4RDUSgtqxx9I+pZ5n1V53MdghOGQncZWAQgAPRx3kswi.750jnH6iSqmiAAeyDUMX0W6SHGpVsVsKSX8ZkKYDs0GFh/9qU5N9cwl00XSD8ID.NNhBdHZIb7nc0hDQXFPlABDLbRwkJS38LZ8RMX4yUmR2Mb6YqTTJBn+nUcB9P+v.jBQdwdS53XV9W2p1BHjh.16.f.1.6037.tunnel.example.org",
    "record_type": "A",
    "size": "100b",
}


class TestSha256Sum(unittest.TestCase):
    @patch("src.detector.detector.ExactlyOnceKafkaConsumeHandler")
    @patch("src.detector.detector.ClickHouseKafkaSender")
    @patch("src.detector.detector.DetectorBase._get_model")
    def test_sha256_empty_file(self, mock_get_model, mock_clickhouse, mock_kafka_consume_handler):
        mock_get_model.return_value=MagicMock()
        mock_kafka_consume_handler_instance = MagicMock()
        mock_kafka_consume_handler.return_value = mock_kafka_consume_handler_instance


        sut = TestDetector(
            consume_topic="test_topic",
            detector_config=MINIMAL_DETECTOR_CONFIG
        )
        with self.assertRaises(FileNotFoundError):
            sut._sha256sum("")

    @patch("src.detector.detector.ExactlyOnceKafkaConsumeHandler")
    @patch("src.detector.detector.ClickHouseKafkaSender")
    @patch("src.detector.detector.DetectorBase._get_model")
    def test_sha256_not_existing_file(
        self, mock_get_model, mock_clickhouse, mock_kafka_consume_handler
    ):
        mock_get_model.return_value=MagicMock()
        mock_kafka_consume_handler_instance = MagicMock()
        mock_kafka_consume_handler.return_value = mock_kafka_consume_handler_instance


        sut = TestDetector(
            consume_topic="test_topic",
            detector_config=MINIMAL_DETECTOR_CONFIG
        )
        with self.assertRaises(FileNotFoundError):
            sut._sha256sum("not_existing")


<<<<<<< HEAD
=======
class TestFeatures(unittest.TestCase):
    def setUp(self):
        patcher = patch("src.detector.detector.logger")
        self.mock_logger = patcher.start()
        self.addCleanup(patcher.stop)

    @patch(
        "src.detector.detector.CHECKSUM",
        "021af76b2385ddbc76f6e3ad10feb0bb081f9cf05cff2e52333e31040bbf36cc",
    )
    @patch("src.detector.detector.MODEL", "rf")
    @patch(
        "src.detector.detector.MODEL_BASE_URL",
        "https://heibox.uni-heidelberg.de/d/0d5cbcbe16cd46a58021/",
    )
    @patch("src.detector.detector.ExactlyOnceKafkaConsumeHandler")
    @patch("src.detector.detector.ClickHouseKafkaSender")
    def test_get_model(self, mock_clickhouse, mock_kafka_consume_handler):
        mock_kafka_consume_handler_instance = MagicMock()
        mock_kafka_consume_handler.return_value = mock_kafka_consume_handler_instance

        sut = Detector()
        sut._get_features("google.de")

>>>>>>> f6462cb6

class TestGetModel(unittest.TestCase):
    def setUp(self):
        patcher = patch("src.detector.detector.logger")
        self.mock_logger = patcher.start()
        self.addCleanup(patcher.stop)

<<<<<<< HEAD
=======
    @patch(
        "src.detector.detector.CHECKSUM",
        "021af76b2385ddbc76f6e3ad10feb0bb081f9cf05cff2e52333e31040bbf36cc",
    )
    @patch("src.detector.detector.MODEL", "rf")
    @patch(
        "src.detector.detector.MODEL_BASE_URL",
        "https://heibox.uni-heidelberg.de/d/0d5cbcbe16cd46a58021/",
    )
>>>>>>> f6462cb6
    @patch("src.detector.detector.ExactlyOnceKafkaConsumeHandler")
    @patch("src.detector.detector.ClickHouseKafkaSender")
    def test_get_model(self, mock_clickhouse, mock_kafka_consume_handler):
        mock_kafka_consume_handler_instance = MagicMock()
        mock_kafka_consume_handler.return_value = mock_kafka_consume_handler_instance


        sut = TestDetector(
            consume_topic="test_topic",
            detector_config=MINIMAL_DETECTOR_CONFIG
        )

    @patch("src.detector.detector.ExactlyOnceKafkaConsumeHandler")
    @patch("src.detector.detector.ClickHouseKafkaSender")
    def test_get_model_wrong_checksum(self, mock_clickhouse, mock_kafka_consume_handler):
        mock_kafka_consume_handler_instance = MagicMock()
        mock_kafka_consume_handler.return_value = mock_kafka_consume_handler_instance
        detector_config = MINIMAL_DETECTOR_CONFIG.copy()
        detector_config["checksum"] ="INVALID"
        with self.assertRaises(WrongChecksum):
            sut = TestDetector(
            consume_topic="test_topic",
            detector_config=detector_config
        )
class TestInit(unittest.TestCase):
    # @patch("src.detector.detector.CONSUME_TOPIC", "test_topic")
    @patch("src.detector.detector.logger")
    @patch("src.detector.detector.ExactlyOnceKafkaConsumeHandler")
    @patch("src.detector.detector.ClickHouseKafkaSender")
    @patch("src.detector.detector.DetectorBase._get_model")
    def test_init(self, mock_get_model, mock_clickhouse, mock_kafka_consume_handler, mock_logger):
        mock_get_model.return_value=MagicMock()
        mock_kafka_consume_handler_instance = MagicMock()
        mock_kafka_consume_handler.return_value = mock_kafka_consume_handler_instance

        sut = TestDetector(
            consume_topic="test_topic",
            detector_config=MINIMAL_DETECTOR_CONFIG
        )

        self.assertEqual([], sut.messages)
        self.assertEqual(mock_kafka_consume_handler_instance, sut.kafka_consume_handler)
        mock_kafka_consume_handler.assert_called_once_with("test_topic")


class TestGetData(unittest.TestCase):
    @patch("src.detector.detector.logger")
    @patch("src.detector.detector.ExactlyOnceKafkaConsumeHandler")
    @patch("src.detector.detector.ClickHouseKafkaSender")
    @patch("src.detector.detector.DetectorBase._get_model")
    def test_get_data_without_return_data(
        self, mock_get_model,mock_clickhouse, mock_kafka_consume_handler, mock_logger
    ):
        mock_get_model.return_value=MagicMock()
        test_batch = Batch(
            batch_tree_row_id=f"{uuid.uuid4()}-{uuid.uuid4()}",
            batch_id=uuid.uuid4(),
            begin_timestamp=datetime.now(),
            end_timestamp=datetime.now() + timedelta(0, 3),
            data=[],
        )

        mock_kafka_consume_handler_instance = MagicMock()
        mock_kafka_consume_handler.return_value = mock_kafka_consume_handler_instance
        mock_kafka_consume_handler_instance.consume_as_object.return_value = (
            "test",
            test_batch,
        )

        sut = TestDetector(
            consume_topic="test_topic",
            detector_config=MINIMAL_DETECTOR_CONFIG
        )
        sut.parent_row_id = f"{uuid.uuid4()}-{uuid.uuid4()}"
        sut.get_and_fill_data()

        self.assertEqual([], sut.messages)

    @patch("src.detector.detector.logger")
    @patch("src.detector.detector.ExactlyOnceKafkaConsumeHandler")
    @patch("src.detector.detector.ClickHouseKafkaSender")
    @patch("src.detector.detector.DetectorBase._get_model")
    def test_get_data_with_return_data(
        self, mock_get_model, mock_clickhouse, mock_kafka_consume_handler, mock_logger
    ):
        mock_get_model.return_value=MagicMock()
        begin = datetime.now()
        end = begin + timedelta(0, 3)
        test_batch = Batch(
            batch_tree_row_id=f"{uuid.uuid4()}-{uuid.uuid4()}",
            batch_id=uuid.uuid4(),
            begin_timestamp=begin,
            end_timestamp=end,
            data=[{"test": "test_message_2"}],
        )

        mock_kafka_consume_handler_instance = MagicMock()
        mock_kafka_consume_handler.return_value = mock_kafka_consume_handler_instance
        mock_kafka_consume_handler_instance.consume_as_object.return_value = (
            "192.168.1.0/24",
            test_batch,
        )

        sut = TestDetector(
            consume_topic="test_topic",
            detector_config=MINIMAL_DETECTOR_CONFIG
        )
        sut.messages = []
        sut.get_and_fill_data()

        self.assertEqual(begin, sut.begin_timestamp)
        self.assertEqual(end, sut.end_timestamp)
        self.assertEqual([{"test": "test_message_2"}], sut.messages)

    @patch("src.detector.detector.logger")
    @patch("src.detector.detector.ExactlyOnceKafkaConsumeHandler")
    @patch("src.detector.detector.ClickHouseKafkaSender")
    @patch("src.detector.detector.DetectorBase._get_model")
    def test_get_data_while_busy(
        self, mock_get_model, mock_clickhouse, mock_kafka_consume_handler, mock_logger
    ):
        mock_get_model.return_value=MagicMock()
        begin = datetime.now()
        end = begin + timedelta(0, 3)
        test_batch = Batch(
            batch_tree_row_id=f"{uuid.uuid4()}-{uuid.uuid4()}",
            batch_id=uuid.uuid4(),
            begin_timestamp=begin,
            end_timestamp=end,
            data=[{"test": "test_message_2"}],
        )

        mock_kafka_consume_handler_instance = MagicMock()
        mock_kafka_consume_handler.return_value = mock_kafka_consume_handler_instance
        mock_kafka_consume_handler_instance.consume_and_return_object.return_value = (
            "192.168.1.0/24",
            test_batch,
        )

        sut = TestDetector(
            consume_topic="test_topic",
            detector_config=MINIMAL_DETECTOR_CONFIG
        )
        sut.messages = [{"test": "test_message_2"}]
        sut.get_and_fill_data()

        self.assertEqual([{"test": "test_message_2"}], sut.messages)


class TestSendWarning(unittest.TestCase):
    def setUp(self):
        patcher = patch("src.detector.detector.logger")
        self.mock_logger = patcher.start()
        self.addCleanup(patcher.stop)

<<<<<<< HEAD
    # @patch(
    #     "src.detector.detector.CHECKSUM",
    #     "ba1f718179191348fe2abd51644d76191d42a5d967c6844feb3371b6f798bf06",
    # )
    # @patch("src.detector.detector.MODEL", "rf")
    # @patch(
    #     "src.detector.detector.MODEL_BASE_URL",
    #     "https://heibox.uni-heidelberg.de/d/0d5cbcbe16cd46a58021/",
    # )
=======
    @patch(
        "src.detector.detector.CHECKSUM",
        "021af76b2385ddbc76f6e3ad10feb0bb081f9cf05cff2e52333e31040bbf36cc",
    )
    @patch("src.detector.detector.MODEL", "rf")
    @patch(
        "src.detector.detector.MODEL_BASE_URL",
        "https://heibox.uni-heidelberg.de/d/0d5cbcbe16cd46a58021/",
    )
>>>>>>> f6462cb6
    @patch("src.detector.detector.ExactlyOnceKafkaConsumeHandler")
    @patch("src.detector.detector.ClickHouseKafkaSender")
    @patch("src.detector.detector.DetectorBase._get_model")
    def test_save_warning(self, mock_get_model, mock_clickhouse, mock_kafka_consume_handler):
        mock_get_model.return_value=MagicMock()
        mock_kafka_consume_handler_instance = MagicMock()
        mock_kafka_consume_handler.return_value = mock_kafka_consume_handler_instance

        sut = TestDetector(consume_topic="test_topic", detector_config=MINIMAL_DETECTOR_CONFIG
        )
        sut.warnings = [
            {
                "request": "google.de",
                "probability": 0.8765,
                "model": "rf",
                "sha256": "021af76b2385ddbc76f6e3ad10feb0bb081f9cf05cff2e52333e31040bbf36cc",
            },
            {
                "request": "request.de",
                "probability": 0.12388,
                "model": "rf",
                "sha256": "021af76b2385ddbc76f6e3ad10feb0bb081f9cf05cff2e52333e31040bbf36cc",
            },
        ]
        sut.parent_row_id = f"{uuid.uuid4()}-{uuid.uuid4()}"
        sut.messages = [{"logline_id": "test_id"}]
        open_mock = mock_open()
        with patch("src.detector.detector.open", open_mock, create=True):
            sut.send_warning()

        open_mock.assert_called_with(
            os.path.join(tempfile.gettempdir(), "warnings.json"), "a+"
        )

<<<<<<< HEAD
=======
    @patch(
        "src.detector.detector.CHECKSUM",
        "021af76b2385ddbc76f6e3ad10feb0bb081f9cf05cff2e52333e31040bbf36cc",
    )
    @patch("src.detector.detector.MODEL", "rf")
    @patch(
        "src.detector.detector.MODEL_BASE_URL",
        "https://heibox.uni-heidelberg.de/d/0d5cbcbe16cd46a58021/",
    )
    @patch("src.detector.detector.ExactlyOnceKafkaConsumeHandler")
    @patch("src.detector.detector.ClickHouseKafkaSender")
    def test_prediction(self, mock_clickhouse, mock_kafka_consume_handler):
        mock_kafka_consume_handler_instance = MagicMock()
        mock_kafka_consume_handler.return_value = mock_kafka_consume_handler_instance

        sut = Detector()
        sut.messages = [DEFAULT_DATA]
        sut.detect()
        self.assertNotEqual([], sut.warnings)

    @patch(
        "src.detector.detector.CHECKSUM",
        "021af76b2385ddbc76f6e3ad10feb0bb081f9cf05cff2e52333e31040bbf36cc",
    )
    @patch("src.detector.detector.MODEL", "rf")
    @patch(
        "src.detector.detector.MODEL_BASE_URL",
        "https://heibox.uni-heidelberg.de/d/0d5cbcbe16cd46a58021/",
    )
>>>>>>> f6462cb6
    @patch("src.detector.detector.ExactlyOnceKafkaConsumeHandler")
    @patch("src.detector.detector.ClickHouseKafkaSender")
    @patch("src.detector.detector.DetectorBase._get_model")
    def test_save_empty_warning(self, mock_get_model, mock_clickhouse, mock_kafka_consume_handler):
        mock_get_model.return_value=MagicMock()
        mock_kafka_consume_handler_instance = MagicMock()
        mock_kafka_consume_handler.return_value = mock_kafka_consume_handler_instance

        sut = TestDetector(
            consume_topic="test_topic",
            detector_config=MINIMAL_DETECTOR_CONFIG
        )
        sut.parent_row_id = f"{uuid.uuid4()}-{uuid.uuid4()}"
        sut.warnings = []
        sut.messages = [{"logline_id": "test_id"}]
        open_mock = mock_open()
        with patch("src.detector.detector.open", open_mock, create=True):
            sut.send_warning()

        open_mock.assert_not_called()

<<<<<<< HEAD
    # @patch(
    #     "src.detector.detector.CHECKSUM",
    #     "ba1f718179191348fe2abd51644d76191d42a5d967c6844feb3371b6f798bf06",
    # )
    # @patch("src.detector.detector.MODEL", "rf")
    # @patch(
    #     "src.detector.detector.MODEL_BASE_URL",
    #     "https://heibox.uni-heidelberg.de/d/0d5cbcbe16cd46a58021/",
    # )
=======
    @patch(
        "src.detector.detector.CHECKSUM",
        "021af76b2385ddbc76f6e3ad10feb0bb081f9cf05cff2e52333e31040bbf36cc",
    )
    @patch("src.detector.detector.MODEL", "rf")
    @patch(
        "src.detector.detector.MODEL_BASE_URL",
        "https://heibox.uni-heidelberg.de/d/0d5cbcbe16cd46a58021/",
    )
>>>>>>> f6462cb6
    @patch("src.detector.detector.ExactlyOnceKafkaConsumeHandler")
    @patch("src.detector.detector.ClickHouseKafkaSender")
    @patch("src.detector.detector.DetectorBase._get_model")
    def test_save_warning_error(self, mock_get_model, mock_clickhouse, mock_kafka_consume_handler):
        mock_get_model.return_value=MagicMock()
        mock_kafka_consume_handler_instance = MagicMock()
        mock_kafka_consume_handler.return_value = mock_kafka_consume_handler_instance

        sut = TestDetector(consume_topic="test_topic",detector_config=MINIMAL_DETECTOR_CONFIG)
        sut.warnings = [
            {
                "request": "request.de",
                "probability": "INVALID",
                "model": "rf",
                "sha256": "021af76b2385ddbc76f6e3ad10feb0bb081f9cf05cff2e52333e31040bbf36cc",
            }
        ]
        with self.assertRaises(Exception):
            sut.send_warning()


class TestClearData(unittest.TestCase):
    def setUp(self):
        patcher = patch("src.detector.detector.logger")
        self.mock_logger = patcher.start()
        self.addCleanup(patcher.stop)

    @patch("src.detector.detector.logger")
    @patch("src.detector.detector.ExactlyOnceKafkaConsumeHandler")
    @patch("src.detector.detector.ClickHouseKafkaSender")
    @patch("src.detector.detector.DetectorBase._get_model")
    def test_clear_data_without_existing_data(
        self, mock_get_model, mock_clickhouse, mock_kafka_consume_handler, mock_logger
    ):
        mock_get_model.return_value=MagicMock()
        begin = datetime.now()
        end = begin + timedelta(0, 3)
        test_batch = Batch(
            batch_tree_row_id=f"{uuid.uuid4()}-{uuid.uuid4()}",
            batch_id=uuid.uuid4(), begin_timestamp=begin, end_timestamp=end, data=[]
        )

        mock_kafka_consume_handler_instance = MagicMock()
        mock_kafka_consume_handler.return_value = mock_kafka_consume_handler_instance
        mock_kafka_consume_handler_instance.consume_and_return_object.return_value = (
            "192.168.1.0/24",
            test_batch,
        )

        sut = TestDetector(
            consume_topic="test_topic",
            detector_config=MINIMAL_DETECTOR_CONFIG
        )
        
        sut.messages = []
        sut.clear_data()

        self.assertEqual([], sut.messages)

    @patch("src.detector.detector.logger")
    @patch("src.detector.detector.ExactlyOnceKafkaConsumeHandler")
    @patch("src.detector.detector.ClickHouseKafkaSender")
    @patch("src.detector.detector.DetectorBase._get_model")
    def test_clear_data_with_existing_data(
        self, mock_get_model,mock_clickhouse, mock_kafka_consume_handler, mock_logger
    ):
        mock_get_model.return_value=MagicMock()
        begin = datetime.now()
        end = begin + timedelta(0, 3)
        test_batch = Batch(
            batch_tree_row_id=f"{uuid.uuid4()}-{uuid.uuid4()}",
            batch_id=uuid.uuid4(), begin_timestamp=begin, end_timestamp=end, data=[]
        )

        mock_kafka_consume_handler_instance = MagicMock()
        mock_kafka_consume_handler.return_value = mock_kafka_consume_handler_instance
        mock_kafka_consume_handler_instance.consume_and_return_object.return_value = (
            "192.168.1.0/24",
            test_batch,
        )

        sut = TestDetector(
            consume_topic="test_topic",
            detector_config=MINIMAL_DETECTOR_CONFIG
        )
        sut.messages = ["test_data"]
        sut.begin_timestamp = datetime.now()
        sut.end_timestamp = sut.begin_timestamp + timedelta(0, 3)
        sut.clear_data()

        self.assertEqual([], sut.messages)
        self.assertIsNone(sut.begin_timestamp)
        self.assertIsNone(sut.end_timestamp)



class TestGetModelMethod(unittest.TestCase):
    def setUp(self):
        patcher = patch("src.detector.detector.logger")
        self.mock_logger = patcher.start()
        self.addCleanup(patcher.stop)

    @patch("src.detector.detector.requests.get")
    @patch("src.detector.detector.ExactlyOnceKafkaConsumeHandler")
    @patch("src.detector.detector.ClickHouseKafkaSender")
    def test_get_model_downloads_and_validates(
        self, mock_clickhouse, mock_kafka_consume_handler, mock_requests_get
    ):
        """Test that model is downloaded when not present and checksum is validated."""
        # Setup mock response with valid model content
        mock_response = MagicMock()
        mock_response.content = b"mock model content"
        mock_requests_get.return_value = mock_response
        
        # Create test detector instance
        mock_kafka_consume_handler_instance = MagicMock()
        mock_kafka_consume_handler.return_value = mock_kafka_consume_handler_instance
        
        sut = TestDetector(
            consume_topic="test_topic",
            detector_config=MINIMAL_DETECTOR_CONFIG
        )
        
        # Mock file operations
        with patch("src.detector.detector.os.path.isfile", return_value=False), \
             patch("src.detector.detector.open", mock_open()), \
             patch("src.detector.detector.pickle.load", return_value="mock_model"), \
             patch.object(sut, "_sha256sum", return_value=MINIMAL_DETECTOR_CONFIG["checksum"]):
            
            model = sut._get_model()
            
            # Verify download was attempted
            mock_requests_get.assert_called_once()
            # Verify model was loaded
            self.assertEqual(model, "mock_model")
            # Verify logger messages
            self.mock_logger.info.assert_any_call(f"Get model: {sut.model} with checksum {sut.checksum}")
            self.mock_logger.info.assert_any_call(f"downloading model {sut.model} from {sut.get_model_download_url()} with checksum {sut.checksum}")

    @patch("src.detector.detector.ExactlyOnceKafkaConsumeHandler")
    @patch("src.detector.detector.ClickHouseKafkaSender")
    def test_get_model_uses_existing_file(self, mock_clickhouse, mock_kafka_consume_handler):
        """Test that existing model file is used without re-downloading."""
        mock_kafka_consume_handler_instance = MagicMock()
        mock_kafka_consume_handler.return_value = mock_kafka_consume_handler_instance
        
        sut = TestDetector(
            consume_topic="test_topic",
            detector_config=MINIMAL_DETECTOR_CONFIG
        )
        
        # Mock file operations
        with patch("src.detector.detector.os.path.isfile", return_value=True), \
             patch("src.detector.detector.open", mock_open()), \
             patch("src.detector.detector.pickle.load", return_value="mock_model"), \
             patch.object(sut, "_sha256sum", return_value=MINIMAL_DETECTOR_CONFIG["checksum"]), \
             patch("src.detector.detector.requests.get") as mock_requests_get:
            
            model = sut._get_model()
            
            # Verify no download was attempted
            mock_requests_get.assert_not_called()
            # Verify model was loaded
            self.assertEqual(model, "mock_model")
            # Verify logger messages
            self.mock_logger.info.assert_any_call(f"Get model: {sut.model} with checksum {sut.checksum}")

    @patch("src.detector.detector.requests.get")
    @patch("src.detector.detector.ExactlyOnceKafkaConsumeHandler")
    @patch("src.detector.detector.ClickHouseKafkaSender")
    def test_get_model_raises_wrong_checksum(
        self, mock_clickhouse, mock_kafka_consume_handler, mock_requests_get
    ):
        """Test that WrongChecksum exception is raised when checksums don't match."""
        # Setup mock response
        mock_response = MagicMock()
        mock_response.content = b"mock model content"
        mock_requests_get.return_value = mock_response
        
        # Create test detector instance
        mock_kafka_consume_handler_instance = MagicMock()
        mock_kafka_consume_handler.return_value = mock_kafka_consume_handler_instance
        
        sut = TestDetector(
            consume_topic="test_topic",
            detector_config=MINIMAL_DETECTOR_CONFIG
        )
        
        # Mock file operations with wrong checksum
        with patch("src.detector.detector.os.path.isfile", return_value=False), \
             patch("src.detector.detector.open", mock_open()), \
             patch.object(sut, "_sha256sum", return_value="wrong_checksum_value"):
            
            with self.assertRaises(WrongChecksum) as context:
                sut._get_model()
            
            # Verify exception message
            self.assertIn("Checksum", str(context.exception))
            self.assertIn("is not equal with new checksum", str(context.exception))
            # Verify logger warning
            self.mock_logger.warning.assert_called_once()

    @patch("src.detector.detector.requests.get")
    @patch("src.detector.detector.ExactlyOnceKafkaConsumeHandler")
    @patch("src.detector.detector.ClickHouseKafkaSender")
    def test_get_model_handles_http_error(
        self, mock_clickhouse, mock_kafka_consume_handler, mock_requests_get
    ):
        """Test that HTTP errors during download are properly propagated."""
        # Setup mock to raise HTTP error
        mock_requests_get.side_effect = HTTPError("Download failed")
        
        # Create test detector instance
        mock_kafka_consume_handler_instance = MagicMock()
        mock_kafka_consume_handler.return_value = mock_kafka_consume_handler_instance
        
        sut = TestDetector(
            consume_topic="test_topic",
            detector_config=MINIMAL_DETECTOR_CONFIG
        )
        
        # Mock file operations
        with patch("src.detector.detector.os.path.isfile", return_value=False), \
             patch("src.detector.detector.open", mock_open()):
            
            with self.assertRaises(HTTPError):
                sut._get_model()
            
            # Verify logger info was called
            self.mock_logger.info.assert_any_call(f"Get model: {sut.model} with checksum {sut.checksum}")

class TestBootstrapDetectorInstance(unittest.TestCase):
    def setUp(self):
        patcher = patch("src.detector.detector.logger")
        self.mock_logger = patcher.start()
        self.addCleanup(patcher.stop)

    @patch("src.detector.detector.ExactlyOnceKafkaConsumeHandler")
    @patch("src.detector.detector.ClickHouseKafkaSender")
    @patch("src.detector.detector.DetectorBase._get_model")
    def test_bootstrap_normal_execution(
        self, mock_get_model, mock_clickhouse, mock_kafka_consume_handler
    ):
        """Test normal execution flow of bootstrap_detector_instance."""
        mock_get_model.return_value = MagicMock()
        mock_kafka_consume_handler_instance = MagicMock()
        mock_kafka_consume_handler.return_value = mock_kafka_consume_handler_instance
        
        sut = TestDetector(
            consume_topic="test_topic",
            detector_config=MINIMAL_DETECTOR_CONFIG
        )
        sut.kafka_consume_handler = mock_kafka_consume_handler_instance
        
        # Mock the methods called in the loop
        with patch.object(sut, "get_and_fill_data") as mock_get_data, \
             patch.object(sut, "detect") as mock_detect, \
             patch.object(sut, "send_warning", side_effect=KeyboardInterrupt) as mock_send_warning, \
             patch.object(sut, "clear_data") as mock_clear_data:
            
            try:
                sut.bootstrap_detector_instance()
            except KeyboardInterrupt:
                pass
            
            # Verify method call sequence
            mock_get_data.assert_called_once()
            mock_detect.assert_called_once()
            mock_send_warning.assert_called_once()
            mock_clear_data.assert_called_once()

    @patch("src.detector.detector.ExactlyOnceKafkaConsumeHandler")
    @patch("src.detector.detector.ClickHouseKafkaSender")
    @patch("src.detector.detector.DetectorBase._get_model")
    def test_bootstrap_graceful_shutdown(
        self, mock_get_model, mock_clickhouse, mock_kafka_consume_handler
    ):
        """Test graceful shutdown on KeyboardInterrupt in bootstrap_detector_instance."""
        mock_get_model.return_value = MagicMock()
        mock_kafka_consume_handler_instance = MagicMock()
        mock_kafka_consume_handler.return_value = mock_kafka_consume_handler_instance
        
        sut = TestDetector(
            consume_topic="test_topic",
            detector_config=MINIMAL_DETECTOR_CONFIG
        )
        
        # Mock methods and raise KeyboardInterrupt
        with patch.object(sut, "get_and_fill_data"), \
             patch.object(sut, "detect"), \
             patch.object(sut, "send_warning", side_effect=KeyboardInterrupt), \
             patch.object(sut, "clear_data") as mock_clear_data:
            
            # Should not raise exception as it's handled internally
            sut.bootstrap_detector_instance()
            
            # Verify shutdown message
            self.mock_logger.info.assert_called_with("Closing down Detector...")
            # Verify clear_data was called
            mock_clear_data.assert_called_once()<|MERGE_RESOLUTION|>--- conflicted
+++ resolved
@@ -33,7 +33,9 @@
 
     def get_model_download_url(self):
         return f"{self.model_base_url}/files/?p=%2F{self.model}_{self.checksum}.pickle&dl=1"
-     
+    def get_scaler_download_url(self):
+        return f"{self.model_base_url}/files/?p=%2F{self.model}_{self.checksum}_scaler.pickle&dl=1"
+          
     def predict(self, message):
         pass    
 
@@ -85,8 +87,6 @@
             sut._sha256sum("not_existing")
 
 
-<<<<<<< HEAD
-=======
 class TestFeatures(unittest.TestCase):
     def setUp(self):
         patcher = patch("src.detector.detector.logger")
@@ -111,7 +111,6 @@
         sut = Detector()
         sut._get_features("google.de")
 
->>>>>>> f6462cb6
 
 class TestGetModel(unittest.TestCase):
     def setUp(self):
@@ -119,18 +118,6 @@
         self.mock_logger = patcher.start()
         self.addCleanup(patcher.stop)
 
-<<<<<<< HEAD
-=======
-    @patch(
-        "src.detector.detector.CHECKSUM",
-        "021af76b2385ddbc76f6e3ad10feb0bb081f9cf05cff2e52333e31040bbf36cc",
-    )
-    @patch("src.detector.detector.MODEL", "rf")
-    @patch(
-        "src.detector.detector.MODEL_BASE_URL",
-        "https://heibox.uni-heidelberg.de/d/0d5cbcbe16cd46a58021/",
-    )
->>>>>>> f6462cb6
     @patch("src.detector.detector.ExactlyOnceKafkaConsumeHandler")
     @patch("src.detector.detector.ClickHouseKafkaSender")
     def test_get_model(self, mock_clickhouse, mock_kafka_consume_handler):
@@ -286,7 +273,6 @@
         self.mock_logger = patcher.start()
         self.addCleanup(patcher.stop)
 
-<<<<<<< HEAD
     # @patch(
     #     "src.detector.detector.CHECKSUM",
     #     "ba1f718179191348fe2abd51644d76191d42a5d967c6844feb3371b6f798bf06",
@@ -296,17 +282,6 @@
     #     "src.detector.detector.MODEL_BASE_URL",
     #     "https://heibox.uni-heidelberg.de/d/0d5cbcbe16cd46a58021/",
     # )
-=======
-    @patch(
-        "src.detector.detector.CHECKSUM",
-        "021af76b2385ddbc76f6e3ad10feb0bb081f9cf05cff2e52333e31040bbf36cc",
-    )
-    @patch("src.detector.detector.MODEL", "rf")
-    @patch(
-        "src.detector.detector.MODEL_BASE_URL",
-        "https://heibox.uni-heidelberg.de/d/0d5cbcbe16cd46a58021/",
-    )
->>>>>>> f6462cb6
     @patch("src.detector.detector.ExactlyOnceKafkaConsumeHandler")
     @patch("src.detector.detector.ClickHouseKafkaSender")
     @patch("src.detector.detector.DetectorBase._get_model")
@@ -341,8 +316,6 @@
             os.path.join(tempfile.gettempdir(), "warnings.json"), "a+"
         )
 
-<<<<<<< HEAD
-=======
     @patch(
         "src.detector.detector.CHECKSUM",
         "021af76b2385ddbc76f6e3ad10feb0bb081f9cf05cff2e52333e31040bbf36cc",
@@ -363,16 +336,6 @@
         sut.detect()
         self.assertNotEqual([], sut.warnings)
 
-    @patch(
-        "src.detector.detector.CHECKSUM",
-        "021af76b2385ddbc76f6e3ad10feb0bb081f9cf05cff2e52333e31040bbf36cc",
-    )
-    @patch("src.detector.detector.MODEL", "rf")
-    @patch(
-        "src.detector.detector.MODEL_BASE_URL",
-        "https://heibox.uni-heidelberg.de/d/0d5cbcbe16cd46a58021/",
-    )
->>>>>>> f6462cb6
     @patch("src.detector.detector.ExactlyOnceKafkaConsumeHandler")
     @patch("src.detector.detector.ClickHouseKafkaSender")
     @patch("src.detector.detector.DetectorBase._get_model")
@@ -394,7 +357,6 @@
 
         open_mock.assert_not_called()
 
-<<<<<<< HEAD
     # @patch(
     #     "src.detector.detector.CHECKSUM",
     #     "ba1f718179191348fe2abd51644d76191d42a5d967c6844feb3371b6f798bf06",
@@ -404,17 +366,6 @@
     #     "src.detector.detector.MODEL_BASE_URL",
     #     "https://heibox.uni-heidelberg.de/d/0d5cbcbe16cd46a58021/",
     # )
-=======
-    @patch(
-        "src.detector.detector.CHECKSUM",
-        "021af76b2385ddbc76f6e3ad10feb0bb081f9cf05cff2e52333e31040bbf36cc",
-    )
-    @patch("src.detector.detector.MODEL", "rf")
-    @patch(
-        "src.detector.detector.MODEL_BASE_URL",
-        "https://heibox.uni-heidelberg.de/d/0d5cbcbe16cd46a58021/",
-    )
->>>>>>> f6462cb6
     @patch("src.detector.detector.ExactlyOnceKafkaConsumeHandler")
     @patch("src.detector.detector.ClickHouseKafkaSender")
     @patch("src.detector.detector.DetectorBase._get_model")
