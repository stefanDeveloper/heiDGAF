--- conflicted
+++ resolved
@@ -8,7 +8,6 @@
 
 
 class TestInit(unittest.TestCase):
-<<<<<<< HEAD
     @patch('src.base.logline_handler.REQUIRED_FIELDS', MOCK_REQUIRED_FIELDS)
     @patch('src.base.logline_handler.LOGLINE_FIELDS', [
         ["timestamp", "RegEx", r'^\d+b$'],
@@ -16,22 +15,6 @@
         ["client_ip", "IpAddress"],
     ])
     @patch('src.base.logline_handler.LoglineHandler._create_instance_from_list_entry')
-=======
-    @patch("src.base.logline_handler.REQUIRED_FIELDS", MOCK_REQUIRED_FIELDS)
-    @patch(
-        "src.base.logline_handler.CONFIG",
-        {
-            "loglines": {
-                "fields": [
-                    ["timestamp", "RegEx", r"^\d+b$"],
-                    ["status_code", "ListItem", ["NOERROR", "NXDOMAIN"], ["NXDOMAIN"]],
-                    ["client_ip", "IpAddress"],
-                ]
-            }
-        },
-    )
-    @patch("src.base.logline_handler.LoglineHandler._create_instance_from_list_entry")
->>>>>>> 691a7aa7
     def test_init_successful(self, mock_create):
         # Arrange
         regex_instance = MagicMock()
@@ -66,7 +49,6 @@
         self.assertEqual(expected_instances_by_position, sut.instances_by_position)
         self.assertEqual(3, sut.number_of_fields)
 
-<<<<<<< HEAD
     @patch('src.base.logline_handler.REQUIRED_FIELDS', MOCK_REQUIRED_FIELDS)
     @patch('src.base.logline_handler.LOGLINE_FIELDS', [
         ["timestamp", "RegEx", r'^\d+b$'],
@@ -75,23 +57,6 @@
         ["client_ip", "IpAddress"],
     ])
     @patch('src.base.logline_handler.LoglineHandler._create_instance_from_list_entry')
-=======
-    @patch("src.base.logline_handler.REQUIRED_FIELDS", MOCK_REQUIRED_FIELDS)
-    @patch(
-        "src.base.logline_handler.CONFIG",
-        {
-            "loglines": {
-                "fields": [
-                    ["timestamp", "RegEx", r"^\d+b$"],
-                    ["status_code", "ListItem", ["NOERROR", "NXDOMAIN"], ["NXDOMAIN"]],
-                    ["status_code", "RegEx", r"^\d+b$"],
-                    ["client_ip", "IpAddress"],
-                ]
-            }
-        },
-    )
-    @patch("src.base.logline_handler.LoglineHandler._create_instance_from_list_entry")
->>>>>>> 691a7aa7
     def test_init_multiple_fields_with_same_name(self, mock_create):
         # Arrange
         regex_1_instance = MagicMock()
@@ -116,7 +81,6 @@
 
         self.assertEqual(str(context.exception), "Multiple fields with same name")
 
-<<<<<<< HEAD
     @patch('src.base.logline_handler.REQUIRED_FIELDS', MOCK_REQUIRED_FIELDS)
     @patch('src.base.logline_handler.LOGLINE_FIELDS', [
         ["timestamp", "RegEx", r'^\d+b$'],
@@ -124,21 +88,6 @@
     ]
            )
     @patch('src.base.logline_handler.LoglineHandler._create_instance_from_list_entry')
-=======
-    @patch("src.base.logline_handler.REQUIRED_FIELDS", MOCK_REQUIRED_FIELDS)
-    @patch(
-        "src.base.logline_handler.CONFIG",
-        {
-            "loglines": {
-                "fields": [
-                    ["timestamp", "RegEx", r"^\d+b$"],
-                    ["client_ip", "IpAddress"],
-                ]
-            }
-        },
-    )
-    @patch("src.base.logline_handler.LoglineHandler._create_instance_from_list_entry")
->>>>>>> 691a7aa7
     def test_init_missing_fields(self, mock_create):
         # Arrange
         regex_1_instance = MagicMock()
@@ -156,15 +105,10 @@
             str(context.exception), "Not all needed fields are set in the configuration"
         )
 
-<<<<<<< HEAD
     @patch('src.base.logline_handler.REQUIRED_FIELDS', [])
     @patch('src.base.logline_handler.LOGLINE_FIELDS', [])
     @patch('src.base.logline_handler.LoglineHandler._create_instance_from_list_entry')
-=======
-    @patch("src.base.logline_handler.REQUIRED_FIELDS", [])
-    @patch("src.base.logline_handler.CONFIG", {"loglines": {"fields": []}})
-    @patch("src.base.logline_handler.LoglineHandler._create_instance_from_list_entry")
->>>>>>> 691a7aa7
+
     def test_init_no_fields(self, mock_create):
         # Arrange
         mock_create.side_effect = []
@@ -177,38 +121,17 @@
 
 
 class TestValidateLogline(unittest.TestCase):
-<<<<<<< HEAD
-    @patch('src.base.logline_handler.REQUIRED_FIELDS', MOCK_REQUIRED_FIELDS)
-    @patch('src.base.logline_handler.LOGLINE_FIELDS', [
-        ["timestamp", "RegEx", r'^\d{4}-\d{2}-\d{2}T\d{2}:\d{2}:\d{2}\.\d{3}Z$'],
-        ["status_code", "ListItem", ["NOERROR", "NXDOMAIN"], ["NXDOMAIN"]],
-        ["client_ip", "IpAddress"],
-    ])
-=======
-    @patch("src.base.logline_handler.REQUIRED_FIELDS", MOCK_REQUIRED_FIELDS)
-    @patch(
-        "src.base.logline_handler.CONFIG",
-        {
-            "loglines": {
-                "fields": [
-                    [
-                        "timestamp",
-                        "RegEx",
-                        r"^\d{4}-\d{2}-\d{2}T\d{2}:\d{2}:\d{2}\.\d{3}Z$",
-                    ],
-                    ["status_code", "ListItem", ["NOERROR", "NXDOMAIN"], ["NXDOMAIN"]],
-                    ["client_ip", "IpAddress"],
-                ]
-            }
-        },
-    )
->>>>>>> 691a7aa7
+    @patch('src.base.logline_handler.REQUIRED_FIELDS', MOCK_REQUIRED_FIELDS)
+    @patch('src.base.logline_handler.LOGLINE_FIELDS', [
+        ["timestamp", "RegEx", r'^\d{4}-\d{2}-\d{2}T\d{2}:\d{2}:\d{2}\.\d{3}Z$'],
+        ["status_code", "ListItem", ["NOERROR", "NXDOMAIN"], ["NXDOMAIN"]],
+        ["client_ip", "IpAddress"],
+    ])
     def test_validate_successful(self):
         # Arrange
         sut = LoglineHandler()
 
         # Act and Assert
-<<<<<<< HEAD
         self.assertTrue(sut.validate_logline(
             "2024-07-28T14:45:30.123Z NXDOMAIN 126.24.5.20"
         ))
@@ -224,44 +147,11 @@
         ["response_ip", "IpAddress"],
         ["size", "RegEx", r'^\d+b$'],
     ])
-=======
-        self.assertTrue(
-            sut.validate_logline("2024-07-28T14:45:30.123Z NXDOMAIN 126.24.5.20")
-        )
-
-    @patch("src.base.logline_handler.REQUIRED_FIELDS", MOCK_REQUIRED_FIELDS)
-    @patch(
-        "src.base.logline_handler.CONFIG",
-        {
-            "loglines": {
-                "fields": [
-                    [
-                        "timestamp",
-                        "RegEx",
-                        r"^\d{4}-\d{2}-\d{2}T\d{2}:\d{2}:\d{2}\.\d{3}Z$",
-                    ],
-                    ["status_code", "ListItem", ["NOERROR", "NXDOMAIN"], ["NXDOMAIN"]],
-                    ["client_ip", "IpAddress"],
-                    ["dns_server_ip", "IpAddress"],
-                    [
-                        "domain_name",
-                        "RegEx",
-                        r"^(?=.{1,253}$)((?!-)[A-Za-z0-9-]{1,63}(?<!-)\.)+[A-Za-z]{2,63}$",
-                    ],
-                    ["record_type", "ListItem", ["A", "AAAA"]],
-                    ["response_ip", "IpAddress"],
-                    ["size", "RegEx", r"^\d+b$"],
-                ]
-            }
-        },
-    )
->>>>>>> 691a7aa7
     def test_validate_successful_with_real_format(self):
         # Arrange
         sut = LoglineHandler()
 
         # Act and Assert
-<<<<<<< HEAD
         self.assertTrue(sut.validate_logline(
             "2024-07-28T14:45:30.123Z NXDOMAIN 127.0.0.2 126.24.5.20 domain.test A fe80::1 150b"
         ))
@@ -273,38 +163,11 @@
         ["status_code", "ListItem", ["NOERROR", "NXDOMAIN"], ["NXDOMAIN"]],
         ["client_ip", "IpAddress"],
     ])
-=======
-        self.assertTrue(
-            sut.validate_logline(
-                "2024-07-28T14:45:30.123Z NXDOMAIN 127.0.0.2 126.24.5.20 domain.test A fe80::1 150b"
-            )
-        )
-
-    @patch("src.base.logline_handler.logger")
-    @patch("src.base.logline_handler.REQUIRED_FIELDS", MOCK_REQUIRED_FIELDS)
-    @patch(
-        "src.base.logline_handler.CONFIG",
-        {
-            "loglines": {
-                "fields": [
-                    [
-                        "timestamp",
-                        "RegEx",
-                        r"^\d{4}-\d{2}-\d{2}T\d{2}:\d{2}:\d{2}\.\d{3}Z$",
-                    ],
-                    ["status_code", "ListItem", ["NOERROR", "NXDOMAIN"], ["NXDOMAIN"]],
-                    ["client_ip", "IpAddress"],
-                ]
-            }
-        },
-    )
->>>>>>> 691a7aa7
     def test_validate_wrong_number_of_fields(self, mock_logger):
         # Arrange
         sut = LoglineHandler()
 
         # Act and Assert
-<<<<<<< HEAD
         self.assertFalse(sut.validate_logline(
             "2024-07-28T14:45:30.123Z NXDOMAIN 126.24.5.20 test"
         ))
@@ -316,30 +179,6 @@
         ["status_code", "ListItem", ["NOERROR", "NXDOMAIN"], ["NXDOMAIN"]],
         ["client_ip", "IpAddress"],
     ])
-=======
-        self.assertFalse(
-            sut.validate_logline("2024-07-28T14:45:30.123Z NXDOMAIN 126.24.5.20 test")
-        )
-
-    @patch("src.base.logline_handler.logger")
-    @patch("src.base.logline_handler.REQUIRED_FIELDS", MOCK_REQUIRED_FIELDS)
-    @patch(
-        "src.base.logline_handler.CONFIG",
-        {
-            "loglines": {
-                "fields": [
-                    [
-                        "timestamp",
-                        "RegEx",
-                        r"^\d{4}-\d{2}-\d{2}T\d{2}:\d{2}:\d{2}\.\d{3}Z$",
-                    ],
-                    ["status_code", "ListItem", ["NOERROR", "NXDOMAIN"], ["NXDOMAIN"]],
-                    ["client_ip", "IpAddress"],
-                ]
-            }
-        },
-    )
->>>>>>> 691a7aa7
     def test_validate_empty(self, mock_logger):
         # Arrange
         sut = LoglineHandler()
@@ -347,7 +186,6 @@
         # Act and Assert
         self.assertFalse(sut.validate_logline(""))
 
-<<<<<<< HEAD
     @patch('src.base.logline_handler.logger')
     @patch('src.base.logline_handler.REQUIRED_FIELDS', MOCK_REQUIRED_FIELDS)
     @patch('src.base.logline_handler.LOGLINE_FIELDS', [
@@ -355,32 +193,11 @@
         ["status_code", "ListItem", ["NOERROR", "NXDOMAIN"], ["NXDOMAIN"]],
         ["client_ip", "IpAddress"],
     ])
-=======
-    @patch("src.base.logline_handler.logger")
-    @patch("src.base.logline_handler.REQUIRED_FIELDS", MOCK_REQUIRED_FIELDS)
-    @patch(
-        "src.base.logline_handler.CONFIG",
-        {
-            "loglines": {
-                "fields": [
-                    [
-                        "timestamp",
-                        "RegEx",
-                        r"^\d{4}-\d{2}-\d{2}T\d{2}:\d{2}:\d{2}\.\d{3}Z$",
-                    ],
-                    ["status_code", "ListItem", ["NOERROR", "NXDOMAIN"], ["NXDOMAIN"]],
-                    ["client_ip", "IpAddress"],
-                ]
-            }
-        },
-    )
->>>>>>> 691a7aa7
     def test_validate_contains_invalid_fields(self, mock_logger):
         # Arrange
         sut = LoglineHandler()
 
         # Act and Assert
-<<<<<<< HEAD
         self.assertFalse(sut.validate_logline(
             "2024-07-28T14:45:30.123Z NXDOMAIN 126.24.5.300"
         ))
@@ -392,30 +209,6 @@
         ["status_code", "ListItem", ["NOERROR", "NXDOMAIN"], ["NXDOMAIN"]],
         ["client_ip", "IpAddress"],
     ])
-=======
-        self.assertFalse(
-            sut.validate_logline("2024-07-28T14:45:30.123Z NXDOMAIN 126.24.5.300")
-        )
-
-    @patch("src.base.logline_handler.logger")
-    @patch("src.base.logline_handler.REQUIRED_FIELDS", MOCK_REQUIRED_FIELDS)
-    @patch(
-        "src.base.logline_handler.CONFIG",
-        {
-            "loglines": {
-                "fields": [
-                    [
-                        "timestamp",
-                        "RegEx",
-                        r"^\d{4}-\d{2}-\d{2}T\d{2}:\d{2}:\d{2}\.\d{3}Z$",
-                    ],
-                    ["status_code", "ListItem", ["NOERROR", "NXDOMAIN"], ["NXDOMAIN"]],
-                    ["client_ip", "IpAddress"],
-                ]
-            }
-        },
-    )
->>>>>>> 691a7aa7
     def test_validate_wrong_order_of_fields(self, mock_logger):
         # Arrange
         sut = LoglineHandler()
@@ -427,7 +220,6 @@
 
 
 class TestValidateLoglineAndGetFieldsAsJson(unittest.TestCase):
-<<<<<<< HEAD
     @patch('src.base.logline_handler.REQUIRED_FIELDS', MOCK_REQUIRED_FIELDS)
     @patch('src.base.logline_handler.LOGLINE_FIELDS', [
         ["timestamp", "RegEx", r'^\d{4}-\d{2}-\d{2}T\d{2}:\d{2}:\d{2}\.\d{3}Z$'],
@@ -439,34 +231,6 @@
         ["response_ip", "IpAddress"],
         ["size", "RegEx", r'^\d+b$'],
     ])
-=======
-    @patch("src.base.logline_handler.REQUIRED_FIELDS", MOCK_REQUIRED_FIELDS)
-    @patch(
-        "src.base.logline_handler.CONFIG",
-        {
-            "loglines": {
-                "fields": [
-                    [
-                        "timestamp",
-                        "RegEx",
-                        r"^\d{4}-\d{2}-\d{2}T\d{2}:\d{2}:\d{2}\.\d{3}Z$",
-                    ],
-                    ["status_code", "ListItem", ["NOERROR", "NXDOMAIN"], ["NXDOMAIN"]],
-                    ["client_ip", "IpAddress"],
-                    ["dns_server_ip", "IpAddress"],
-                    [
-                        "domain_name",
-                        "RegEx",
-                        r"^(?=.{1,253}$)((?!-)[A-Za-z0-9-]{1,63}(?<!-)\.)+[A-Za-z]{2,63}$",
-                    ],
-                    ["record_type", "ListItem", ["A", "AAAA"]],
-                    ["response_ip", "IpAddress"],
-                    ["size", "RegEx", r"^\d+b$"],
-                ]
-            }
-        },
-    )
->>>>>>> 691a7aa7
     def test_validate_true(self):
         # Arrange
         expected_result = {
@@ -483,7 +247,6 @@
         sut = LoglineHandler()
 
         # Act and Assert
-<<<<<<< HEAD
         self.assertEqual(expected_result, sut.validate_logline_and_get_fields_as_json(
             "2024-07-28T14:45:30.123Z NXDOMAIN 127.0.0.2 126.24.5.20 domain.test A fe80::1 150b"
         ))
@@ -495,33 +258,6 @@
         ["status_code", "ListItem", ["NOERROR", "NXDOMAIN"], ["NXDOMAIN"]],
         ["client_ip", "IpAddress"],
     ])
-=======
-        self.assertEqual(
-            expected_result,
-            sut.validate_logline_and_get_fields_as_json(
-                "2024-07-28T14:45:30.123Z NXDOMAIN 127.0.0.2 126.24.5.20 domain.test A fe80::1 150b"
-            ),
-        )
-
-    @patch("src.base.logline_handler.logger")
-    @patch("src.base.logline_handler.REQUIRED_FIELDS", MOCK_REQUIRED_FIELDS)
-    @patch(
-        "src.base.logline_handler.CONFIG",
-        {
-            "loglines": {
-                "fields": [
-                    [
-                        "timestamp",
-                        "RegEx",
-                        r"^\d{4}-\d{2}-\d{2}T\d{2}:\d{2}:\d{2}\.\d{3}Z$",
-                    ],
-                    ["status_code", "ListItem", ["NOERROR", "NXDOMAIN"], ["NXDOMAIN"]],
-                    ["client_ip", "IpAddress"],
-                ]
-            }
-        },
-    )
->>>>>>> 691a7aa7
     def test_validate_false(self, mock_logger):
         # Arrange
         sut = LoglineHandler()
@@ -538,7 +274,6 @@
 
 
 class TestCheckRelevance(unittest.TestCase):
-<<<<<<< HEAD
     @patch('src.base.logline_handler.REQUIRED_FIELDS', MOCK_REQUIRED_FIELDS)
     @patch('src.base.logline_handler.LOGLINE_FIELDS', [
         ["timestamp", "RegEx", r'^\d{4}-\d{2}-\d{2}T\d{2}:\d{2}:\d{2}\.\d{3}Z$'],
@@ -548,27 +283,6 @@
         ["test_2", "ListItem", ["789", "TEST"], ["TEST"]],
     ]
            )
-=======
-    @patch("src.base.logline_handler.REQUIRED_FIELDS", MOCK_REQUIRED_FIELDS)
-    @patch(
-        "src.base.logline_handler.CONFIG",
-        {
-            "loglines": {
-                "fields": [
-                    [
-                        "timestamp",
-                        "RegEx",
-                        r"^\d{4}-\d{2}-\d{2}T\d{2}:\d{2}:\d{2}\.\d{3}Z$",
-                    ],
-                    ["status_code", "ListItem", ["NOERROR", "NXDOMAIN"], ["NXDOMAIN"]],
-                    ["test_1", "ListItem", ["123", "456"]],
-                    ["client_ip", "IpAddress"],
-                    ["test_2", "ListItem", ["789", "TEST"], ["TEST"]],
-                ]
-            }
-        },
-    )
->>>>>>> 691a7aa7
     def setUp(self):
         # Arrange
         self.sut = LoglineHandler()
